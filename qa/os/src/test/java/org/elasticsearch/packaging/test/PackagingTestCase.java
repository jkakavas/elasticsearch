/*
 * Copyright Elasticsearch B.V. and/or licensed to Elasticsearch B.V. under one
 * or more contributor license agreements. Licensed under the Elastic License
 * 2.0 and the Server Side Public License, v 1; you may not use this file except
 * in compliance with, at your election, the Elastic License 2.0 or the Server
 * Side Public License, v 1.
 */

package org.elasticsearch.packaging.test;

import com.carrotsearch.randomizedtesting.JUnit3MethodProvider;
import com.carrotsearch.randomizedtesting.RandomizedRunner;
import com.carrotsearch.randomizedtesting.annotations.TestCaseOrdering;
import com.carrotsearch.randomizedtesting.annotations.TestGroup;
import com.carrotsearch.randomizedtesting.annotations.TestMethodProviders;
import com.carrotsearch.randomizedtesting.annotations.Timeout;

import org.apache.http.client.fluent.Request;
import org.apache.logging.log4j.LogManager;
import org.apache.logging.log4j.Logger;
import org.elasticsearch.Version;
import org.elasticsearch.core.CheckedConsumer;
import org.elasticsearch.core.CheckedRunnable;
import org.elasticsearch.core.Tuple;
import org.elasticsearch.core.internal.io.IOUtils;
import org.elasticsearch.packaging.util.Archives;
import org.elasticsearch.packaging.util.Distribution;
import org.elasticsearch.packaging.util.FileMatcher;
import org.elasticsearch.packaging.util.FileUtils;
import org.elasticsearch.packaging.util.Installation;
import org.elasticsearch.packaging.util.Packages;
import org.elasticsearch.packaging.util.Platforms;
import org.elasticsearch.packaging.util.ServerUtils;
import org.elasticsearch.packaging.util.Shell;
import org.elasticsearch.packaging.util.docker.Docker;
import org.elasticsearch.packaging.util.docker.DockerFileMatcher;
import org.elasticsearch.packaging.util.docker.DockerShell;
import org.hamcrest.CoreMatchers;
import org.hamcrest.Matcher;
import org.hamcrest.Matchers;
import org.junit.After;
import org.junit.AfterClass;
import org.junit.Assert;
import org.junit.Before;
import org.junit.BeforeClass;
import org.junit.Rule;
import org.junit.rules.TestName;
import org.junit.rules.TestWatcher;
import org.junit.runner.Description;
import org.junit.runner.RunWith;

import java.io.IOException;
import java.lang.annotation.Documented;
import java.lang.annotation.Inherited;
import java.lang.annotation.Retention;
import java.lang.annotation.RetentionPolicy;
import java.nio.file.Files;
import java.nio.file.Path;
import java.nio.file.Paths;
import java.nio.file.StandardCopyOption;
import java.nio.file.StandardOpenOption;
import java.nio.file.attribute.FileAttribute;
import java.nio.file.attribute.PosixFilePermissions;
import java.util.ArrayList;
import java.util.Arrays;
import java.util.Collections;
import java.util.List;
import java.util.Locale;
import java.util.Optional;
import java.util.concurrent.TimeUnit;
import java.util.function.Predicate;
import java.util.stream.Collectors;
import java.util.stream.Stream;

import static java.nio.file.StandardOpenOption.TRUNCATE_EXISTING;
import static org.elasticsearch.packaging.util.Cleanup.cleanEverything;
import static org.elasticsearch.packaging.util.FileExistenceMatchers.fileExists;
import static org.elasticsearch.packaging.util.FileMatcher.Fileness.Directory;
import static org.elasticsearch.packaging.util.FileMatcher.Fileness.File;
import static org.elasticsearch.packaging.util.FileMatcher.p660;
import static org.elasticsearch.packaging.util.FileMatcher.p750;
import static org.elasticsearch.packaging.util.FileUtils.append;
import static org.elasticsearch.packaging.util.FileUtils.rm;
import static org.elasticsearch.packaging.util.docker.Docker.copyFromContainer;
import static org.elasticsearch.packaging.util.docker.Docker.ensureImageIsLoaded;
import static org.elasticsearch.packaging.util.docker.Docker.removeContainer;
import static org.hamcrest.CoreMatchers.anyOf;
import static org.hamcrest.CoreMatchers.containsString;
import static org.hamcrest.CoreMatchers.equalTo;
import static org.hamcrest.Matchers.contains;
import static org.hamcrest.Matchers.hasItem;
import static org.hamcrest.Matchers.is;
import static org.hamcrest.Matchers.not;
import static org.junit.Assume.assumeFalse;
import static org.junit.Assume.assumeTrue;

/**
 * Class that all packaging test cases should inherit from
 */
@RunWith(RandomizedRunner.class)
@TestMethodProviders({ JUnit3MethodProvider.class })
@Timeout(millis = 20 * 60 * 1000) // 20 min
@TestCaseOrdering(TestCaseOrdering.AlphabeticOrder.class)
public abstract class PackagingTestCase extends Assert {

    /**
     * Annotation for tests which exhibit a known issue and are temporarily disabled.
     */
    @Documented
    @Inherited
    @Retention(RetentionPolicy.RUNTIME)
    @TestGroup(enabled = false, sysProperty = "tests.awaitsfix")
    @interface AwaitsFix {
        /** Point to JIRA entry. */
        String bugUrl();
    }

    protected final Logger logger = LogManager.getLogger(getClass());

    // the distribution being tested
    protected static final Distribution distribution;
    static {
        distribution = new Distribution(Paths.get(System.getProperty("tests.distribution")));
    }

    // the java installation already installed on the system
    protected static final String systemJavaHome;
    static {
        Shell sh = new Shell();
        if (Platforms.WINDOWS) {
            systemJavaHome = sh.run("$Env:SYSTEM_JAVA_HOME").stdout.trim();
        } else {
            assert Platforms.LINUX || Platforms.DARWIN;
            systemJavaHome = sh.run("echo $SYSTEM_JAVA_HOME").stdout.trim();
        }
    }

    // the current installation of the distribution being tested
    protected static Installation installation;
    protected static Tuple<String, String> fileSuperuserForInstallation;

    private static boolean failed;

    @Rule
    public final TestWatcher testFailureRule = new TestWatcher() {
        @Override
        protected void failed(Throwable e, Description description) {
            failed = true;
        }
    };

    // a shell to run system commands with
    protected static Shell sh;

    @Rule
    public final TestName testNameRule = new TestName();

    @BeforeClass
    public static void init() throws Exception {
        assumeTrue("only compatible distributions", distribution.packaging.compatible);

        // make sure temp dir exists
        if (Files.exists(getRootTempDir()) == false) {
            Files.createDirectories(getRootTempDir());
        }

        // cleanup from previous test
        cleanup();

        // create shell
        if (distribution().isDocker()) {
            ensureImageIsLoaded(distribution);
            sh = new DockerShell();
        } else {
            sh = new Shell();
        }
    }

    @AfterClass
    public static void cleanupDocker() {
        if (distribution().isDocker()) {
            // runContainer also calls this, so we don't need this method to be annotated as `@After`
            removeContainer();
        }
    }

    @Before
    public void setup() throws Exception {
        assumeFalse(failed); // skip rest of tests once one fails

        sh.reset();
        if (distribution().hasJdk == false) {
            Platforms.onLinux(() -> sh.getEnv().put("ES_JAVA_HOME", systemJavaHome));
            Platforms.onWindows(() -> sh.getEnv().put("ES_JAVA_HOME", systemJavaHome));
        }
        if (installation != null
            && installation.distribution.isDocker() == false
            && Version.fromString(installation.distribution.baseVersion).onOrAfter(Version.V_7_11_0)) {
            // Explicitly set heap for versions 7.11 and later otherwise auto heap sizing will cause OOM issues
            setHeap("1g");
        }
    }

    @After
    public void teardown() throws Exception {
        // move log file so we can avoid false positives when grepping for
        // messages in logs during test
        if (installation != null && failed == false) {
            if (Files.exists(installation.logs)) {
                Path logFile = installation.logs.resolve("elasticsearch.log");
                String prefix = this.getClass().getSimpleName() + "." + testNameRule.getMethodName();
                if (Files.exists(logFile)) {
                    Path newFile = installation.logs.resolve(prefix + ".elasticsearch.log");
                    FileUtils.mv(logFile, newFile);
                }
                for (Path rotatedLogFile : FileUtils.lsGlob(installation.logs, "elasticsearch*.tar.gz")) {
                    Path newRotatedLogFile = installation.logs.resolve(prefix + "." + rotatedLogFile.getFileName());
                    FileUtils.mv(rotatedLogFile, newRotatedLogFile);
                }
            }
            if (Files.exists(Archives.getPowershellErrorPath(installation))) {
                FileUtils.rmWithRetries(Archives.getPowershellErrorPath(installation));
            }
        }

    }

    /** The {@link Distribution} that should be tested in this case */
    protected static Distribution distribution() {
        return distribution;
    }

    protected static void install() throws Exception {
        switch (distribution.packaging) {
            case TAR:
            case ZIP:
                installation = Archives.installArchive(sh, distribution);
                Archives.verifyArchiveInstallation(installation, distribution);
                break;
            case DEB:
            case RPM:
                installation = Packages.installPackage(sh, distribution);
                Packages.verifyPackageInstallation(installation, distribution, sh);
                break;
            case DOCKER:
            case DOCKER_UBI:
            case DOCKER_IRON_BANK:
            case DOCKER_CLOUD:
            case DOCKER_CLOUD_ESS:
                installation = Docker.runContainer(distribution);
                Docker.verifyContainerInstallation(installation);
                break;
            default:
                throw new IllegalStateException("Unknown Elasticsearch packaging type.");
        }

        // the purpose of the packaging tests are not to all test auto heap, so we explicitly set heap size to 1g
        if (distribution.isDocker() == false) {
            setHeap("1g");
        }
    }

    protected static void cleanup() throws Exception {
        installation = null;
        fileSuperuserForInstallation = null;
        cleanEverything();
    }

    /**
     * Starts and stops elasticsearch, and performs assertions while it is running.
     */
    protected void assertWhileRunning(Platforms.PlatformAction assertions) throws Exception {
        try {
            awaitElasticsearchStartup(runElasticsearchStartCommand(null, true, false));
        } catch (Exception e) {
            if (Files.exists(installation.home.resolve("elasticsearch.pid"))) {
                String pid = FileUtils.slurp(installation.home.resolve("elasticsearch.pid")).trim();
                logger.info("Dumping jstack of elasticsearch processb ({}) that failed to start", pid);
                sh.runIgnoreExitCode("jstack " + pid);
            }
            if (Files.exists(installation.logs.resolve("elasticsearch.log"))) {
                logger.warn("Elasticsearch log:\n" + FileUtils.slurpAllLogs(installation.logs, "elasticsearch.log", "*.log.gz"));
            }
            if (Files.exists(installation.logs.resolve("output.out"))) {
                logger.warn("Stdout:\n" + FileUtils.slurpTxtorGz(installation.logs.resolve("output.out")));
            }
            if (Files.exists(installation.logs.resolve("output.err"))) {
                logger.warn("Stderr:\n" + FileUtils.slurpTxtorGz(installation.logs.resolve("output.err")));
            }
            throw e;
        }

        try {
            assertions.run();
        } catch (Exception e) {
            logger.warn("Elasticsearch log:\n" + FileUtils.slurpAllLogs(installation.logs, "elasticsearch.log", "*.log.gz"));
            throw e;
        }
        stopElasticsearch();
    }

    /**
     * Run the command to start Elasticsearch, but don't wait or test for success.
     * This method is useful for testing failure conditions in startup. To await success,
     * use {@link #startElasticsearch()}.
     * @param password Password for password-protected keystore, null for no password;
     *                 this option will fail for non-archive distributions
     * @param daemonize Run Elasticsearch in the background
     * @param useTty Use a tty for inputting the password rather than standard input;
     *               this option will fail for non-archive distributions
     * @return Shell results of the startup command.
     * @throws Exception when command fails immediately.
     */
    public Shell.Result runElasticsearchStartCommand(String password, boolean daemonize, boolean useTty) throws Exception {
        if (password != null) {
            assertTrue("Only archives support user-entered passwords", distribution().isArchive());
        }

        switch (distribution.packaging) {
            case TAR:
            case ZIP:
                if (useTty) {
                    return Archives.startElasticsearchWithTty(installation, sh, password, daemonize);
                } else {
                    return Archives.runElasticsearchStartCommand(installation, sh, password, List.of(), daemonize);
                }
            case DEB:
            case RPM:
                return Packages.runElasticsearchStartCommand(sh);
            case DOCKER:
            case DOCKER_UBI:
            case DOCKER_IRON_BANK:
            case DOCKER_CLOUD:
            case DOCKER_CLOUD_ESS:
                // nothing, "installing" docker image is running it
                return Shell.NO_OP;
            default:
                throw new IllegalStateException("Unknown Elasticsearch packaging type.");
        }
    }

    public void stopElasticsearch() throws Exception {
        switch (distribution.packaging) {
            case TAR:
            case ZIP:
                Archives.stopElasticsearch(installation);
                break;
            case DEB:
            case RPM:
                Packages.stopElasticsearch(sh);
                break;
            case DOCKER:
            case DOCKER_UBI:
            case DOCKER_IRON_BANK:
            case DOCKER_CLOUD:
            case DOCKER_CLOUD_ESS:
                // nothing, "installing" docker image is running it
                break;
            default:
                throw new IllegalStateException("Unknown Elasticsearch packaging type.");
        }
    }

    public void awaitElasticsearchStartup(Shell.Result result) throws Exception {
        awaitElasticsearchStartup(installation ,result);
    }

    public void awaitElasticsearchStartup(Installation installation, Shell.Result result) throws Exception {
        assertThat("Startup command should succeed. Stderr: [" + result + "]", result.exitCode, equalTo(0));
        switch (distribution.packaging) {
            case TAR:
            case ZIP:
                Archives.assertElasticsearchStarted(installation);
                break;
            case DEB:
            case RPM:
                Packages.assertElasticsearchStarted(sh, installation);
                break;
            case DOCKER:
            case DOCKER_UBI:
            case DOCKER_IRON_BANK:
            case DOCKER_CLOUD:
            case DOCKER_CLOUD_ESS:
                Docker.waitForElasticsearchToStart();
                break;
            default:
                throw new IllegalStateException("Unknown Elasticsearch packaging type.");
        }
    }

    /**
     * Call {@link PackagingTestCase#awaitElasticsearchStartup} but wait {@code additionalDelay} milliseconds more before
     * returning the result. Useful in order to capture more from the stdout after ES has has successfully started
     */
    public Shell.Result awaitElasticsearchStartupWithResult(Shell.Result result) throws Exception {
        awaitElasticsearchStartup(installation, result);
        return result;
    }

    public Shell.Result awaitElasticsearchStartupWithResult(Installation installation, Shell.Result result)
        throws Exception {
        awaitElasticsearchStartup(installation, result);
        return result;
    }

    /**
     * Start Elasticsearch and wait until it's up and running. If you just want to run
     * the start command, use {@link #runElasticsearchStartCommand(String, boolean, boolean)}.
     * @throws Exception if Elasticsearch can't start
     */
    public void startElasticsearch() throws Exception {
        try {
            awaitElasticsearchStartup(runElasticsearchStartCommand(null, true, false));
        } catch (Exception e) {
            if (Files.exists(installation.home.resolve("elasticsearch.pid"))) {
                String pid = FileUtils.slurp(installation.home.resolve("elasticsearch.pid")).trim();
<<<<<<< HEAD
                logger.info("Dumping jstack of elasticsearch process ({}) that failed to start", pid);
                sh.runIgnoreExitCode("jstack " + pid);
=======
                logger.info("elasticsearch process ({}) failed to start", pid);
                if (sh.run("jps").stdout.contains(pid)) {
                    logger.info("Dumping jstack of elasticsearch process ({}) ", pid);
                    sh.runIgnoreExitCode("jstack " + pid);
                }
>>>>>>> cff383f2
            }
            throw e;
        }
    }

    public void assertElasticsearchFailure(Shell.Result result, String expectedMessage, Packages.JournaldWrapper journaldWrapper) {
        assertElasticsearchFailure(result, Collections.singletonList(expectedMessage), journaldWrapper);
    }

    public void assertElasticsearchFailure(Shell.Result result, List<String> expectedMessages, Packages.JournaldWrapper journaldWrapper) {
        @SuppressWarnings("unchecked")
        Matcher<String>[] stringMatchers = expectedMessages.stream().map(CoreMatchers::containsString).toArray(Matcher[]::new);
        if (Files.exists(installation.logs.resolve("elasticsearch.log"))) {

            // If log file exists, then we have bootstrapped our logging and the
            // error should be in the logs
            assertThat(installation.logs.resolve("elasticsearch.log"), fileExists());
            String logfile = FileUtils.slurp(installation.logs.resolve("elasticsearch.log"));

            assertThat(logfile, anyOf(stringMatchers));

        } else if (distribution().isPackage() && Platforms.isSystemd()) {

            // For systemd, retrieve the error from journalctl
            assertThat(result.stderr, containsString("Job for elasticsearch.service failed"));
            Shell.Result error = journaldWrapper.getLogs();
            assertThat(error.stdout, anyOf(stringMatchers));

        } else if (Platforms.WINDOWS && Files.exists(Archives.getPowershellErrorPath(installation))) {

            // In Windows, we have written our stdout and stderr to files in order to run
            // in the background
            String wrapperPid = result.stdout.trim();
            sh.runIgnoreExitCode("Wait-Process -Timeout " + Archives.ES_STARTUP_SLEEP_TIME_SECONDS + " -Id " + wrapperPid);
            sh.runIgnoreExitCode(
                "Get-EventSubscriber | "
                    + "Where-Object {($_.EventName -eq 'OutputDataReceived') -or ($_.EventName -eq 'ErrorDataReceived')} | "
                    + "Unregister-Event -Force"
            );
            assertThat(FileUtils.slurp(Archives.getPowershellErrorPath(installation)), anyOf(stringMatchers));

        } else {

            // Otherwise, error should be on shell stderr
            assertThat(result.stderr, anyOf(stringMatchers));
        }
    }

    public void setFileSuperuser(String username, String password) {
        assertThat(installation, Matchers.not(Matchers.nullValue()));
        assertThat(fileSuperuserForInstallation, Matchers.nullValue());
        Shell.Result result = sh.run(
            installation.executables().usersTool + " useradd " + username + " -p " + password + " -r " + "superuser"
        );
        assertThat(result.isSuccess(), is(true));
        fileSuperuserForInstallation = new Tuple<>(username, password);
    }

    public void runElasticsearchTestsAsElastic(String elasticPassword) throws Exception {
        ServerUtils.runElasticsearchTests("elastic", elasticPassword, ServerUtils.getCaCert(installation));
    }

    public void runElasticsearchTests() throws Exception {
        ServerUtils.runElasticsearchTests(
            fileSuperuserForInstallation != null ? fileSuperuserForInstallation.v1() : null,
            fileSuperuserForInstallation != null ? fileSuperuserForInstallation.v2() : null,
            ServerUtils.getCaCert(installation)
        );
    }

    public String makeRequest(String request) throws Exception {
        return ServerUtils.makeRequest(
            Request.Get(request),
            fileSuperuserForInstallation != null ? fileSuperuserForInstallation.v1() : null,
            fileSuperuserForInstallation != null ? fileSuperuserForInstallation.v2() : null,
            ServerUtils.getCaCert(installation)
        );
    }

    public String makeRequestAsElastic(String request, String elasticPassword) throws Exception {
        return ServerUtils.makeRequest(Request.Get(request), "elastic", elasticPassword, ServerUtils.getCaCert(installation));
    }

    public int makeRequestAsElastic(String elasticPassword) throws Exception {
        return ServerUtils.makeRequestAndGetStatus(
            Request.Get("https://localhost:9200"),
            "elastic",
            elasticPassword,
            ServerUtils.getCaCert(installation)
        );
    }

    public static Path getRootTempDir() {
        if (distribution().isPackage()) {
            // The custom config directory is not under /tmp or /var/tmp because
            // systemd's private temp directory functionally means different
            // processes can have different views of what's in these directories
            return Paths.get("/var/test-tmp").toAbsolutePath();
        } else {
            // vagrant creates /tmp for us in windows so we use that to avoid long paths
            return Paths.get("/tmp").toAbsolutePath();
        }
    }

    private static final FileAttribute<?>[] NEW_DIR_PERMS;
    static {
        if (Platforms.WINDOWS) {
            NEW_DIR_PERMS = new FileAttribute<?>[0];
        } else {
            NEW_DIR_PERMS = new FileAttribute<?>[] { PosixFilePermissions.asFileAttribute(PosixFilePermissions.fromString("rwxr-xr-x")) };
        }
    }

    public static Path createTempDir(String prefix) throws IOException {
        return Files.createTempDirectory(getRootTempDir(), prefix, NEW_DIR_PERMS);
    }

    /**
     * Run the given action with a temporary copy of the config directory.
     *
     * Files under the path passed to the action may be modified as necessary for the
     * test to execute, and running Elasticsearch with {@link #startElasticsearch()} will
     * use the temporary directory.
     */
    public void withCustomConfig(CheckedConsumer<Path, Exception> action) throws Exception {
        Path tempDir = createTempDir("custom-config");
        Path tempConf = tempDir.resolve("elasticsearch");
        FileUtils.copyDirectory(installation.config, tempConf);

        // this is what install does
        sh.chown(tempDir);

        if (distribution.isPackage()) {
            Files.copy(installation.envFile, tempDir.resolve("elasticsearch.bk"), StandardCopyOption.COPY_ATTRIBUTES);// backup
            append(installation.envFile, "ES_PATH_CONF=" + tempConf + "\n");
        } else {
            sh.getEnv().put("ES_PATH_CONF", tempConf.toString());
        }

        // Auto-configuration file paths are absolute so we need to replace them in the config now that we copied them to tempConf
        // if auto-configuration has happened. Otherwise, the action below is a no-op.
        Path yml = tempConf.resolve("elasticsearch.yml");
        List<String> lines;
        try (Stream<String> allLines = Files.readAllLines(yml).stream()) {
            lines = allLines.map(l -> {
                if (l.contains(installation.config.toString())) {
                    return l.replace(installation.config.toString(), tempConf.toString());
                }
                return l;
            }).collect(Collectors.toList());
        }
        Files.write(yml, lines, TRUNCATE_EXISTING);
        action.accept(tempConf);
        if (distribution.isPackage()) {
            IOUtils.rm(installation.envFile);
            Files.copy(tempDir.resolve("elasticsearch.bk"), installation.envFile, StandardCopyOption.COPY_ATTRIBUTES);
        } else {
            sh.getEnv().remove("ES_PATH_CONF");
        }
        IOUtils.rm(tempDir);
    }

    public void withCustomConfigOwner(String tempOwner, Predicate<Distribution.Platform> predicate, CheckedRunnable<Exception> action)
        throws Exception {
        if (predicate.test(installation.distribution.platform)) {
            sh.chown(installation.config, tempOwner);
            action.run();
            sh.chown(installation.config);
        } else {
            action.run();
        }
    }

    /**
     * Manually set the heap size with a jvm.options.d file. This will be reset before each test.
     */
    public static void setHeap(String heapSize) throws IOException {
        setHeap(heapSize, installation.config);
    }

    public static void setHeap(String heapSize, Path config) throws IOException {
        Path heapOptions = config.resolve("jvm.options.d").resolve("heap.options");
        if (heapSize == null) {
            FileUtils.rm(heapOptions);
        } else {
            Files.writeString(
                heapOptions,
                String.format(Locale.ROOT, "-Xmx%1$s%n-Xms%1$s%n", heapSize),
                StandardOpenOption.CREATE,
                StandardOpenOption.TRUNCATE_EXISTING
            );
        }
    }

    /**
     * Runs the code block for 10 seconds waiting for no assertion to trip.
     */
    public static void assertBusy(CheckedRunnable<Exception> codeBlock) throws Exception {
        assertBusy(codeBlock, 10, TimeUnit.SECONDS);
    }

    /**
     * Runs the code block for the provided interval, waiting for no assertions to trip.
     */
    public static void assertBusy(CheckedRunnable<Exception> codeBlock, long maxWaitTime, TimeUnit unit) throws Exception {
        long maxTimeInMillis = TimeUnit.MILLISECONDS.convert(maxWaitTime, unit);
        // In case you've forgotten your high-school studies, log10(x) / log10(y) == log y(x)
        long iterations = Math.max(Math.round(Math.log10(maxTimeInMillis) / Math.log10(2)), 1);
        long timeInMillis = 1;
        long sum = 0;
        List<AssertionError> failures = new ArrayList<>();
        for (int i = 0; i < iterations; i++) {
            try {
                codeBlock.run();
                return;
            } catch (AssertionError e) {
                failures.add(e);
            }
            sum += timeInMillis;
            Thread.sleep(timeInMillis);
            timeInMillis *= 2;
        }
        timeInMillis = maxTimeInMillis - sum;
        Thread.sleep(Math.max(timeInMillis, 0));
        try {
            codeBlock.run();
        } catch (AssertionError e) {
            for (AssertionError failure : failures) {
                e.addSuppressed(failure);
            }
            throw e;
        }
    }

    /**
     * Validates that the installation {@code es} has been auto-configured. This applies to archives and docker only,
     * packages have nuances that justify their own version.
     * @param es the {@link Installation} to check
     */
    public void verifySecurityAutoConfigured(Installation es) throws Exception {
        Optional<String> autoConfigDirName = getAutoConfigDirName(es);
        assertThat(autoConfigDirName.isPresent(), Matchers.is(true));
        final List<String> configLines;
        if (es.distribution.isArchive()) {
            // We chown the installation on Windows to Administrators so that we can auto-configure it.
            String owner = Platforms.WINDOWS ? "BUILTIN\\Administrators" : "elasticsearch";
            assertThat(es.config(autoConfigDirName.get()), FileMatcher.file(Directory, owner, owner, p750));
            Stream.of("http_keystore_local_node.p12", "http_ca.crt", "transport_keystore_all_nodes.p12")
                .forEach(file -> assertThat(es.config(autoConfigDirName.get()).resolve(file), FileMatcher.file(File, owner, owner, p660)));
            configLines = Files.readAllLines(es.config("elasticsearch.yml"));
        } else {
            assertThat(es.config(autoConfigDirName.get()), DockerFileMatcher.file(Directory, "elasticsearch", "root", p750));
            Stream.of("http_keystore_local_node.p12", "http_ca.crt", "transport_keystore_all_nodes.p12")
                .forEach(
                    file -> assertThat(
                        es.config(autoConfigDirName.get()).resolve(file),
                        DockerFileMatcher.file(File, "elasticsearch", "root", p660)
                    )
                );
            Path localTempDir = createTempDir("docker-config");
            copyFromContainer(es.config("elasticsearch.yml"), localTempDir.resolve("docker_elasticsearch.yml"));
            configLines = Files.readAllLines(localTempDir.resolve("docker_elasticsearch.yml"));
            rm(localTempDir.resolve("docker_elasticsearch.yml"));
            rm(localTempDir);
        }

        assertThat(configLines, hasItem("xpack.security.enabled: true"));
        assertThat(configLines, hasItem("xpack.security.http.ssl.enabled: true"));
        assertThat(configLines, hasItem("xpack.security.transport.ssl.enabled: true"));

        assertThat(configLines, hasItem("xpack.security.enrollment.enabled: true"));
        assertThat(configLines, hasItem("xpack.security.transport.ssl.verification_mode: certificate"));
        assertThat(
            configLines,
            hasItem(
                "xpack.security.transport.ssl.keystore.path: "
                    + es.config(autoConfigDirName.get()).resolve("transport_keystore_all_nodes.p12")
            )
        );
        assertThat(
            configLines,
            hasItem(
                "xpack.security.transport.ssl.truststore.path: "
                    + es.config(autoConfigDirName.get()).resolve("transport_keystore_all_nodes.p12")
            )
        );
        assertThat(
            configLines,
            hasItem("xpack.security.http.ssl.keystore.path: " + es.config(autoConfigDirName.get()).resolve("http_keystore_local_node.p12"))
        );
        if (es.distribution.isDocker() == false) {
            assertThat(configLines, hasItem("http.host: [_local_, _site_]"));
        }
    }

    /**
     * Validates that the installation {@code es} has not been auto-configured. This applies to archives and docker only,
     * packages have nuances that justify their own version.
     * @param es the {@link Installation} to check
     */
    public static void verifySecurityNotAutoConfigured(Installation es) throws Exception {
        assertThat(getAutoConfigDirName(es).isPresent(), Matchers.is(false));
        List<String> configLines = Files.readAllLines(es.config("elasticsearch.yml"));
        assertThat(configLines, not(contains(containsString("automatically generated in order to configure Security"))));
        Path caCert = ServerUtils.getCaCert(installation);
        if (caCert != null) {
            assertThat(caCert.toString(), Matchers.not(Matchers.containsString("tls_auto_config_initial_node")));
        }
    }

    public static Optional<String> getAutoConfigDirName(Installation es) {
        final Shell.Result lsResult;
        if (es.distribution.platform.equals(Distribution.Platform.WINDOWS)) {
            lsResult = sh.run("Get-ChildItem -Path " + es.config + " -Name");
        } else {
            lsResult = sh.run("find \"" + es.config + "\" -type d -maxdepth 1");
        }
        assertNotNull(lsResult.stdout);
        return Arrays.stream(lsResult.stdout.split("\n")).filter(f -> f.contains("tls_auto_config_initial_node_")).findFirst();
    }

}<|MERGE_RESOLUTION|>--- conflicted
+++ resolved
@@ -322,7 +322,7 @@
                 if (useTty) {
                     return Archives.startElasticsearchWithTty(installation, sh, password, daemonize);
                 } else {
-                    return Archives.runElasticsearchStartCommand(installation, sh, password, List.of(), daemonize);
+                    return Archives.runElasticsearchStartCommand(installation, sh, password, daemonize);
                 }
             case DEB:
             case RPM:
@@ -362,10 +362,6 @@
     }
 
     public void awaitElasticsearchStartup(Shell.Result result) throws Exception {
-        awaitElasticsearchStartup(installation ,result);
-    }
-
-    public void awaitElasticsearchStartup(Installation installation, Shell.Result result) throws Exception {
         assertThat("Startup command should succeed. Stderr: [" + result + "]", result.exitCode, equalTo(0));
         switch (distribution.packaging) {
             case TAR:
@@ -389,17 +385,23 @@
     }
 
     /**
+     * Call {@link PackagingTestCase#awaitElasticsearchStartup} and return a reference to the Shell.Result from
+     * starting elasticsearch
+     */
+    public Shell.Result awaitElasticsearchStartupWithResult(Shell.Result result) throws Exception {
+        awaitElasticsearchStartupWithResult(result, 0);
+        return result;
+    }
+
+    /**
      * Call {@link PackagingTestCase#awaitElasticsearchStartup} but wait {@code additionalDelay} milliseconds more before
      * returning the result. Useful in order to capture more from the stdout after ES has has successfully started
      */
-    public Shell.Result awaitElasticsearchStartupWithResult(Shell.Result result) throws Exception {
-        awaitElasticsearchStartup(installation, result);
-        return result;
-    }
-
-    public Shell.Result awaitElasticsearchStartupWithResult(Installation installation, Shell.Result result)
-        throws Exception {
-        awaitElasticsearchStartup(installation, result);
+    public Shell.Result awaitElasticsearchStartupWithResult(Shell.Result result, int additionalDelay) throws Exception {
+        awaitElasticsearchStartup(result);
+        if (additionalDelay > 0) {
+            Thread.sleep(additionalDelay);
+        }
         return result;
     }
 
@@ -414,16 +416,11 @@
         } catch (Exception e) {
             if (Files.exists(installation.home.resolve("elasticsearch.pid"))) {
                 String pid = FileUtils.slurp(installation.home.resolve("elasticsearch.pid")).trim();
-<<<<<<< HEAD
-                logger.info("Dumping jstack of elasticsearch process ({}) that failed to start", pid);
-                sh.runIgnoreExitCode("jstack " + pid);
-=======
                 logger.info("elasticsearch process ({}) failed to start", pid);
                 if (sh.run("jps").stdout.contains(pid)) {
                     logger.info("Dumping jstack of elasticsearch process ({}) ", pid);
                     sh.runIgnoreExitCode("jstack " + pid);
                 }
->>>>>>> cff383f2
             }
             throw e;
         }
