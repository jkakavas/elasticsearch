import org.elasticsearch.gradle.test.RestIntegTestTask

apply plugin: 'elasticsearch.standalone-test'

dependencies {
  // "org.elasticsearch.plugin:x-pack-core:${version}" doesn't work with idea because the testArtifacts are also here
  testCompile project(path: xpackModule('core'), configuration: 'default')
  testCompile project(path: xpackModule('core'), configuration: 'testArtifacts')
}

task remoteClusterTest(type: RestIntegTestTask) {
  mustRunAfter(precommit)
}

remoteClusterTestCluster {
  numNodes = 2
  clusterName = 'remote-cluster'
<<<<<<< HEAD
  setting 'search.remote.connect', false
  setting 'xpack.ilm.enabled', 'false'
=======
  setting 'cluster.remote.connect', false
>>>>>>> a721d09c
  setting 'xpack.security.enabled', 'true'
  setting 'xpack.watcher.enabled', 'false'
  setting 'xpack.monitoring.enabled', 'false'
  setting 'xpack.ml.enabled', 'false'
  setting 'xpack.license.self_generated.type', 'trial'
  setupCommand 'setupDummyUser',
          'bin/elasticsearch-users', 'useradd', 'test_user', '-p', 'x-pack-test-password', '-r', 'superuser'
  waitCondition = { node, ant ->
    File tmpFile = new File(node.cwd, 'wait.success')
    ant.get(src: "http://${node.httpUri()}/_cluster/health?wait_for_nodes=>=${numNodes}&wait_for_status=yellow",
            dest: tmpFile.toString(),
            username: 'test_user',
            password: 'x-pack-test-password',
            ignoreerrors: true,
            retries: 10)
    return tmpFile.exists()
  }
}

remoteClusterTestRunner {
  systemProperty 'tests.rest.suite', 'remote_cluster'
}

task mixedClusterTest(type: RestIntegTestTask) {}

mixedClusterTestCluster {
  dependsOn remoteClusterTestRunner
  setting 'xpack.security.enabled', 'true'
  setting 'xpack.watcher.enabled', 'false'
  setting 'xpack.monitoring.enabled', 'false'
  setting 'xpack.ml.enabled', 'false'
  setting 'xpack.license.self_generated.type', 'trial'
  setupCommand 'setupDummyUser',
          'bin/elasticsearch-users', 'useradd', 'test_user', '-p', 'x-pack-test-password', '-r', 'superuser'
  waitCondition = { node, ant ->
    File tmpFile = new File(node.cwd, 'wait.success')
    ant.get(src: "http://${node.httpUri()}/_cluster/health?wait_for_nodes=>=${numNodes}&wait_for_status=yellow",
            dest: tmpFile.toString(),
            username: 'test_user',
            password: 'x-pack-test-password',
            ignoreerrors: true,
            retries: 10)
    return tmpFile.exists()
  }
  setting 'cluster.remote.my_remote_cluster.seeds', "\"${-> remoteClusterTest.nodes.get(0).transportUri()}\""
  setting 'cluster.remote.connections_per_cluster', 1
  setting 'cluster.remote.connect', true
}

mixedClusterTestRunner {
  systemProperty 'tests.rest.suite', 'multi_cluster'
  finalizedBy 'remoteClusterTestCluster#node0.stop','remoteClusterTestCluster#node1.stop'
}

task integTest {
  dependsOn = [mixedClusterTest]
}

test.enabled = false // no unit tests for multi-cluster-search, only the rest integration test
check.dependsOn(integTest)<|MERGE_RESOLUTION|>--- conflicted
+++ resolved
@@ -15,12 +15,8 @@
 remoteClusterTestCluster {
   numNodes = 2
   clusterName = 'remote-cluster'
-<<<<<<< HEAD
-  setting 'search.remote.connect', false
+  setting 'cluster.remote.connect', false
   setting 'xpack.ilm.enabled', 'false'
-=======
-  setting 'cluster.remote.connect', false
->>>>>>> a721d09c
   setting 'xpack.security.enabled', 'true'
   setting 'xpack.watcher.enabled', 'false'
   setting 'xpack.monitoring.enabled', 'false'
