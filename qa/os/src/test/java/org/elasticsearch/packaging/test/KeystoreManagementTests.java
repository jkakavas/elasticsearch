--- conflicted
+++ resolved
@@ -55,12 +55,7 @@
     public static final String ERROR_CORRUPTED_KEYSTORE = "Keystore has been corrupted or tampered with";
     public static final String ERROR_KEYSTORE_NOT_PASSWORD_PROTECTED = "ERROR: Keystore is not password-protected";
     public static final String ERROR_KEYSTORE_NOT_FOUND = "ERROR: Elasticsearch keystore not found";
-<<<<<<< HEAD
-    private static final String USERNAME = "elastic";
-    private static final String PASSWORD = "nothunter2";
-=======
     private static final String ELASTIC_PASSWORD = "nothunter2";
->>>>>>> cff383f2
     private static final String FILE_REALM_SUPERUSER = "test-user";
     private static final String FILE_REALM_SUPERUSER_PASSWORD = "test-user-password";
     private static final String KEYSTORE_PASSWORD = "keystore-password";
@@ -73,20 +68,7 @@
         verifyArchiveInstallation(installation, distribution());
         // Add a user for tests to use.
         // TODO: Possibly capture autoconfigured password from running the node the first time
-<<<<<<< HEAD
-        Shell.Result result = sh.run(
-            installation.executables().usersTool
-                + " useradd "
-                + FILE_REALM_SUPERUSER
-                + " -p "
-                + FILE_REALM_SUPERUSER_PASSWORD
-                + " -r "
-                + "superuser"
-        );
-        assumeTrue(result.isSuccess());
-=======
         setFileSuperuser(FILE_REALM_SUPERUSER, FILE_REALM_SUPERUSER_PASSWORD);
->>>>>>> cff383f2
 
         final Installation.Executables bin = installation.executables();
         Shell.Result r = sh.runIgnoreExitCode(bin.keystoreTool + " has-passwd");
@@ -141,11 +123,7 @@
         assertPasswordProtectedKeystore();
 
         awaitElasticsearchStartup(runElasticsearchStartCommand(KEYSTORE_PASSWORD, true, false));
-<<<<<<< HEAD
-        ServerUtils.runElasticsearchTests(FILE_REALM_SUPERUSER, FILE_REALM_SUPERUSER_PASSWORD, ServerUtils.getCaCert(installation));
-=======
         runElasticsearchTests();
->>>>>>> cff383f2
         stopElasticsearch();
     }
 
@@ -168,11 +146,7 @@
         assertPasswordProtectedKeystore();
 
         awaitElasticsearchStartup(runElasticsearchStartCommand(KEYSTORE_PASSWORD, true, true));
-<<<<<<< HEAD
-        ServerUtils.runElasticsearchTests(FILE_REALM_SUPERUSER, FILE_REALM_SUPERUSER_PASSWORD, ServerUtils.getCaCert(installation));
-=======
         runElasticsearchTests();
->>>>>>> cff383f2
         stopElasticsearch();
     }
 
@@ -252,31 +226,13 @@
      * Check that we can mount a password-protected keystore to a docker image
      * and provide a password via an environment variable.
      */
-<<<<<<< HEAD
-    @AwaitsFix(bugUrl = "Keystore fails to save with resource busy")
-=======
     @AwaitsFix(bugUrl = "https://github.com/elastic/elasticsearch/pull/76124")
->>>>>>> cff383f2
     public void test40DockerEnvironmentVariablePassword() throws Exception {
         assumeTrue(distribution().isDocker());
 
         Path localConfigDir = getMountedLocalConfDirWithKeystore(KEYSTORE_PASSWORD, installation.config);
 
         // restart ES with password and mounted config dir containing password protected keystore
-<<<<<<< HEAD
-        Map<Path, Path> volumes = Map.of(localConfigDir.resolve("config"), installation.config);
-        Map<String, String> envVars = Map.of(
-            "KEYSTORE_PASSWORD",
-            KEYSTORE_PASSWORD,
-            "ingest.geoip.downloader.enabled",
-            "false",
-            "ELASTIC_PASSWORD",
-            PASSWORD
-        );
-        runContainer(distribution(), builder().volumes(volumes).envVars(envVars));
-        waitForElasticsearch(installation, USERNAME, PASSWORD);
-        ServerUtils.runElasticsearchTests(USERNAME, PASSWORD, ServerUtils.getCaCert(installation));
-=======
         runContainer(
             distribution(),
             builder().volume(localConfigDir.resolve("config"), installation.config)
@@ -285,18 +241,13 @@
         );
         waitForElasticsearch(installation, "elastic", ELASTIC_PASSWORD);
         runElasticsearchTestsAsElastic(ELASTIC_PASSWORD);
->>>>>>> cff383f2
     }
 
     /**
      * Check that we can mount a password-protected keystore to a docker image
      * and provide a password via a file, pointed at from an environment variable.
      */
-<<<<<<< HEAD
-    @AwaitsFix(bugUrl = "Keystore fails to save with resource busy")
-=======
     @AwaitsFix(bugUrl = "https://github.com/elastic/elasticsearch/pull/76124")
->>>>>>> cff383f2
     public void test41DockerEnvironmentVariablePasswordFromFile() throws Exception {
         assumeTrue(distribution().isDocker());
 
@@ -319,15 +270,8 @@
                     .envVar("ELASTIC_PASSWORD", ELASTIC_PASSWORD)
             );
 
-<<<<<<< HEAD
-            runContainer(distribution(), builder().volumes(volumes).envVars(envVars));
-
-            waitForElasticsearch(installation, USERNAME, PASSWORD);
-            ServerUtils.runElasticsearchTests(USERNAME, PASSWORD, ServerUtils.getCaCert(installation));
-=======
             waitForElasticsearch(installation, "elastic", ELASTIC_PASSWORD);
             runElasticsearchTestsAsElastic(ELASTIC_PASSWORD);
->>>>>>> cff383f2
         } finally {
             if (tempDir != null) {
                 rm(tempDir);
@@ -339,11 +283,7 @@
      * Check that if we provide the wrong password for a mounted and password-protected
      * keystore, Elasticsearch doesn't start.
      */
-<<<<<<< HEAD
-    @AwaitsFix(bugUrl = "Keystore fails to save with resource busy")
-=======
     @AwaitsFix(bugUrl = "https://github.com/elastic/elasticsearch/pull/76124")
->>>>>>> cff383f2
     public void test42DockerEnvironmentVariableBadPassword() throws Exception {
         assumeTrue(distribution().isDocker());
 
