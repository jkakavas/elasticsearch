--- conflicted
+++ resolved
@@ -21,13 +21,9 @@
   setting 'xpack.security.enabled', 'false'
 }
 
-<<<<<<< HEAD
-test.enabled = false
+tasks.named("test").configure { enabled = false }
 
 if (BuildParams.inFipsJvm){
   // Test clusters run with security disabled
   tasks.named("yamlRestTest").configure{enabled = false }
-}
-=======
-tasks.named("test").configure { enabled = false }
->>>>>>> 4f557490
+}