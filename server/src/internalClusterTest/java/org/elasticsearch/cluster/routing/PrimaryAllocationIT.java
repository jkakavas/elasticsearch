/*
 * Copyright Elasticsearch B.V. and/or licensed to Elasticsearch B.V. under one
 * or more contributor license agreements. Licensed under the Elastic License
 * 2.0 and the Server Side Public License, v 1; you may not use this file except
 * in compliance with, at your election, the Elastic License 2.0 or the Server
 * Side Public License, v 1.
 */

package org.elasticsearch.cluster.routing;

import org.elasticsearch.action.DocWriteResponse;
import org.elasticsearch.action.admin.cluster.reroute.ClusterRerouteRequest;
import org.elasticsearch.action.admin.cluster.reroute.ClusterRerouteUtils;
import org.elasticsearch.action.admin.cluster.reroute.TransportClusterRerouteAction;
import org.elasticsearch.action.admin.indices.shards.IndicesShardStoresRequest;
import org.elasticsearch.action.admin.indices.shards.IndicesShardStoresResponse;
import org.elasticsearch.action.admin.indices.shards.TransportIndicesShardStoresAction;
import org.elasticsearch.action.admin.indices.stats.ShardStats;
import org.elasticsearch.action.bulk.BulkResponse;
import org.elasticsearch.action.support.ActiveShardCount;
import org.elasticsearch.action.support.IndicesOptions;
import org.elasticsearch.cluster.ClusterState;
import org.elasticsearch.cluster.ClusterStateListener;
import org.elasticsearch.cluster.metadata.IndexMetadata;
import org.elasticsearch.cluster.routing.allocation.command.AllocateEmptyPrimaryAllocationCommand;
import org.elasticsearch.cluster.routing.allocation.command.AllocateStalePrimaryAllocationCommand;
import org.elasticsearch.cluster.service.ClusterService;
import org.elasticsearch.common.Strings;
import org.elasticsearch.common.settings.Settings;
import org.elasticsearch.common.util.set.Sets;
import org.elasticsearch.gateway.GatewayAllocator;
import org.elasticsearch.index.IndexNotFoundException;
import org.elasticsearch.index.engine.Engine;
import org.elasticsearch.index.engine.EngineTestCase;
import org.elasticsearch.index.shard.IndexShard;
import org.elasticsearch.index.shard.IndexShardTestCase;
import org.elasticsearch.index.shard.ShardId;
import org.elasticsearch.indices.IndicesService;
import org.elasticsearch.plugins.Plugin;
import org.elasticsearch.test.ESIntegTestCase;
import org.elasticsearch.test.InternalSettingsPlugin;
import org.elasticsearch.test.InternalTestCluster;
import org.elasticsearch.test.disruption.NetworkDisruption;
import org.elasticsearch.test.disruption.NetworkDisruption.TwoPartitions;
import org.elasticsearch.test.transport.MockTransportService;

import java.util.ArrayList;
import java.util.Arrays;
import java.util.Collection;
import java.util.Collections;
import java.util.HashSet;
import java.util.List;
import java.util.Map;
import java.util.Set;
import java.util.concurrent.CountDownLatch;
import java.util.concurrent.ExecutionException;
import java.util.concurrent.TimeUnit;
import java.util.stream.Collectors;
import java.util.stream.Stream;

import static org.elasticsearch.index.query.QueryBuilders.matchAllQuery;
import static org.elasticsearch.test.hamcrest.ElasticsearchAssertions.assertAcked;
import static org.elasticsearch.test.hamcrest.ElasticsearchAssertions.assertHitCount;
import static org.elasticsearch.xcontent.XContentFactory.jsonBuilder;
import static org.hamcrest.Matchers.empty;
import static org.hamcrest.Matchers.equalTo;
import static org.hamcrest.Matchers.everyItem;
import static org.hamcrest.Matchers.hasSize;
import static org.hamcrest.Matchers.in;
import static org.hamcrest.Matchers.is;
import static org.hamcrest.Matchers.not;

@ESIntegTestCase.ClusterScope(scope = ESIntegTestCase.Scope.TEST, numDataNodes = 0)
public class PrimaryAllocationIT extends ESIntegTestCase {

    @Override
    protected Collection<Class<? extends Plugin>> nodePlugins() {
        // disruption tests need MockTransportService
        return Arrays.asList(MockTransportService.TestPlugin.class, InternalSettingsPlugin.class);
    }

    @Override
    protected boolean addMockInternalEngine() {
        // testForceStaleReplicaToBePromotedToPrimary replies on the flushing when a shard is no longer assigned.
        return false;
    }

    public void testBulkWeirdScenario() throws Exception {
        String master = internalCluster().startMasterOnlyNode(Settings.EMPTY);
        internalCluster().startDataOnlyNodes(2);

        assertAcked(
            indicesAdmin().prepareCreate("test").setSettings(indexSettings(1, 1).put("index.global_checkpoint_sync.interval", "1s"))
        );
        ensureGreen();

        BulkResponse bulkResponse = client().prepareBulk()
            .add(prepareIndex("test").setId("1").setSource("field1", "value1"))
            .add(client().prepareUpdate().setIndex("test").setId("1").setDoc("field2", "value2"))
            .get();

        assertThat(bulkResponse.hasFailures(), equalTo(false));
        assertThat(bulkResponse.getItems().length, equalTo(2));

        logger.info(Strings.toString(bulkResponse, true, true));

        internalCluster().assertSeqNos();

        assertThat(bulkResponse.getItems()[0].getResponse().getId(), equalTo("1"));
        assertThat(bulkResponse.getItems()[0].getResponse().getVersion(), equalTo(1L));
        assertThat(bulkResponse.getItems()[0].getResponse().getResult(), equalTo(DocWriteResponse.Result.CREATED));
        assertThat(bulkResponse.getItems()[1].getResponse().getId(), equalTo("1"));
        assertThat(bulkResponse.getItems()[1].getResponse().getVersion(), equalTo(2L));
        assertThat(bulkResponse.getItems()[1].getResponse().getResult(), equalTo(DocWriteResponse.Result.UPDATED));
    }

    // returns data paths settings of in-sync shard copy
    private Settings createStaleReplicaScenario(String master) throws Exception {
        prepareIndex("test").setSource(jsonBuilder().startObject().field("field", "value1").endObject()).get();
        refresh();
        ClusterState state = clusterAdmin().prepareState(TEST_REQUEST_TIMEOUT).all().get().getState();
        List<ShardRouting> shards = state.routingTable().allShards("test");
        assertThat(shards.size(), equalTo(2));

        final String primaryNode;
        final String replicaNode;
        if (shards.get(0).primary()) {
            primaryNode = state.getRoutingNodes().node(shards.get(0).currentNodeId()).node().getName();
            replicaNode = state.getRoutingNodes().node(shards.get(1).currentNodeId()).node().getName();
        } else {
            primaryNode = state.getRoutingNodes().node(shards.get(1).currentNodeId()).node().getName();
            replicaNode = state.getRoutingNodes().node(shards.get(0).currentNodeId()).node().getName();
        }

        NetworkDisruption partition = new NetworkDisruption(
            new TwoPartitions(Sets.newHashSet(master, replicaNode), Collections.singleton(primaryNode)),
            NetworkDisruption.DISCONNECT
        );
        internalCluster().setDisruptionScheme(partition);
        logger.info("--> partitioning node with primary shard from rest of cluster");
        partition.startDisrupting();

        ensureStableCluster(2, master);

        logger.info("--> index a document into previous replica shard (that is now primary)");
        client(replicaNode).prepareIndex("test").setSource(jsonBuilder().startObject().field("field", "value1").endObject()).get();

        logger.info("--> shut down node that has new acknowledged document");
        final Settings inSyncDataPathSettings = internalCluster().dataPathSettings(replicaNode);
        internalCluster().stopNode(replicaNode);

        ensureStableCluster(1, master);

        partition.stopDisrupting();

        logger.info("--> waiting for node with old primary shard to rejoin the cluster");
        ensureStableCluster(2, master);

        logger.info("--> check that old primary shard does not get promoted to primary again");
        // kick reroute and wait for all shard states to be fetched
        ClusterRerouteUtils.reroute(client(master));
        assertBusy(
            () -> assertThat(internalCluster().getInstance(GatewayAllocator.class, master).getNumberOfInFlightFetches(), equalTo(0))
        );
        // kick reroute a second time and check that all shards are unassigned
        ClusterRerouteUtils.reroute(client(master));
        assertThat(
            client(master).admin().cluster().prepareState(TEST_REQUEST_TIMEOUT).get().getState().getRoutingNodes().unassigned().size(),
            equalTo(2)
        );
        return inSyncDataPathSettings;
    }

    public void testDoNotAllowStaleReplicasToBePromotedToPrimary() throws Exception {
        logger.info("--> starting 3 nodes, 1 master, 2 data");
        String master = internalCluster().startMasterOnlyNode(Settings.EMPTY);
        internalCluster().startDataOnlyNodes(2);
        createIndex("test", 1, 1);
        ensureGreen();
        final Settings inSyncDataPathSettings = createStaleReplicaScenario(master);

        logger.info("--> starting node that reuses data folder with the up-to-date primary shard");
        internalCluster().startDataOnlyNode(inSyncDataPathSettings);

        logger.info("--> check that the up-to-date primary shard gets promoted and that documents are available");
        ensureYellow("test");
        assertHitCount(prepareSearch().setSize(0).setQuery(matchAllQuery()), 2L);
    }

    public void testFailedAllocationOfStalePrimaryToDataNodeWithNoData() throws Exception {
        String dataNodeWithShardCopy = internalCluster().startNode();

        logger.info("--> create single shard index");
        createIndex("test", 1, 0);
        ensureGreen("test");

        String dataNodeWithNoShardCopy = internalCluster().startNode();
        ensureStableCluster(2);

        internalCluster().stopNode(dataNodeWithShardCopy);
        ensureStableCluster(1);
        assertThat(
            clusterAdmin().prepareState(TEST_REQUEST_TIMEOUT)
                .get()
                .getState()
                .getRoutingTable()
                .index("test")
                .shard(0)
                .primaryShard()
                .unassignedInfo()
                .reason(),
            equalTo(UnassignedInfo.Reason.NODE_LEFT)
        );

        logger.info("--> force allocation of stale copy to node that does not have shard copy");
        assertEquals(
            "No data for shard [0] of index [test] found on any node",
            asInstanceOf(
                IllegalArgumentException.class,
                ClusterRerouteUtils.expectRerouteFailure(
                    client(),
                    new AllocateStalePrimaryAllocationCommand("test", 0, dataNodeWithNoShardCopy, true)
                )
            ).getMessage()
        );

        logger.info("--> wait until shard is failed and becomes unassigned again");
        assertTrue(
            clusterAdmin().prepareState(TEST_REQUEST_TIMEOUT).get().getState().toString(),
            clusterAdmin().prepareState(TEST_REQUEST_TIMEOUT).get().getState().getRoutingTable().index("test").allPrimaryShardsUnassigned()
        );
        assertThat(
            clusterAdmin().prepareState(TEST_REQUEST_TIMEOUT)
                .get()
                .getState()
                .getRoutingTable()
                .index("test")
                .shard(0)
                .primaryShard()
                .unassignedInfo()
                .reason(),
            equalTo(UnassignedInfo.Reason.NODE_LEFT)
        );
    }

    public void testForceStaleReplicaToBePromotedToPrimary() throws Exception {
        logger.info("--> starting 3 nodes, 1 master, 2 data");
        String master = internalCluster().startMasterOnlyNode(Settings.EMPTY);
        internalCluster().startDataOnlyNodes(2);
        createIndex("test", 1, 1);
        ensureGreen();
        Set<String> historyUUIDs = Arrays.stream(indicesAdmin().prepareStats("test").clear().get().getShards())
            .map(shard -> shard.getCommitStats().getUserData().get(Engine.HISTORY_UUID_KEY))
            .collect(Collectors.toSet());
        createStaleReplicaScenario(master);
        if (randomBoolean()) {
            assertAcked(indicesAdmin().prepareClose("test").setWaitForActiveShards(0));
        }
        boolean useStaleReplica = randomBoolean(); // if true, use stale replica, otherwise a completely empty copy
        logger.info("--> explicitly promote old primary shard");
        final String idxName = "test";
        Map<Integer, List<IndicesShardStoresResponse.StoreStatus>> storeStatuses = client().execute(
            TransportIndicesShardStoresAction.TYPE,
            new IndicesShardStoresRequest(idxName)
        ).get().getStoreStatuses().get(idxName);
        final var rerouteRequest = new ClusterRerouteRequest(TEST_REQUEST_TIMEOUT, TEST_REQUEST_TIMEOUT);
        for (Map.Entry<Integer, List<IndicesShardStoresResponse.StoreStatus>> shardStoreStatuses : storeStatuses.entrySet()) {
            int shardId = shardStoreStatuses.getKey();
            IndicesShardStoresResponse.StoreStatus storeStatus = randomFrom(shardStoreStatuses.getValue());
            logger.info("--> adding allocation command for shard {}", shardId);
            // force allocation based on node id
            if (useStaleReplica) {
                rerouteRequest.add(new AllocateStalePrimaryAllocationCommand(idxName, shardId, storeStatus.getNode().getId(), true));
            } else {
                rerouteRequest.add(new AllocateEmptyPrimaryAllocationCommand(idxName, shardId, storeStatus.getNode().getId(), true));
            }
        }

        final Set<String> expectedAllocationIds = useStaleReplica
            ? Collections.singleton(RecoverySource.ExistingStoreRecoverySource.FORCED_ALLOCATION_ID)
            : Collections.emptySet();

        final CountDownLatch clusterStateChangeLatch = new CountDownLatch(1);
        final ClusterStateListener clusterStateListener = event -> {
            final Set<String> allocationIds = event.state().metadata().getProject().index(idxName).inSyncAllocationIds(0);
            if (expectedAllocationIds.equals(allocationIds)) {
                clusterStateChangeLatch.countDown();
            }
            logger.info("expected allocation ids: {} actual allocation ids: {}", expectedAllocationIds, allocationIds);
        };
        final ClusterService clusterService = internalCluster().getInstance(ClusterService.class, master);
        clusterService.addListener(clusterStateListener);

        assertAcked(safeGet(client().execute(TransportClusterRerouteAction.TYPE, rerouteRequest)));

        assertTrue(clusterStateChangeLatch.await(30, TimeUnit.SECONDS));
        clusterService.removeListener(clusterStateListener);

        logger.info("--> check that the stale primary shard gets allocated and that documents are available");
        ensureYellow(idxName);

        if (useStaleReplica == false) {
            // When invoking AllocateEmptyPrimaryAllocationCommand, due to the UnassignedInfo.Reason being changed to INDEX_CREATION,
            // its possible that the shard has not completed initialization, even though the cluster health is yellow, so the
            // search can throw an "all shards failed" exception. We will wait until the shard initialization has completed before
            // verifying the search hit count.
            assertBusy(
                () -> assertTrue(
                    clusterAdmin().prepareState(TEST_REQUEST_TIMEOUT)
                        .get()
                        .getState()
                        .routingTable()
                        .index(idxName)
                        .allPrimaryShardsActive()
                )
            );
        }
        ShardStats[] shardStats = indicesAdmin().prepareStats("test")
            .setIndicesOptions(IndicesOptions.LENIENT_EXPAND_OPEN_CLOSED)
            .get()
            .getShards();
        for (ShardStats shardStat : shardStats) {
            assertThat(shardStat.getCommitStats().getNumDocs(), equalTo(useStaleReplica ? 1 : 0));
        }
        // allocation id of old primary was cleaned from the in-sync set
        final ClusterState state = clusterAdmin().prepareState(TEST_REQUEST_TIMEOUT).get().getState();

        assertEquals(
            Collections.singleton(state.routingTable().index(idxName).shard(0).primary.allocationId().getId()),
            state.metadata().getProject().index(idxName).inSyncAllocationIds(0)
        );

        Set<String> newHistoryUUIds = Stream.of(shardStats)
            .map(shard -> shard.getCommitStats().getUserData().get(Engine.HISTORY_UUID_KEY))
            .collect(Collectors.toSet());
        assertThat(newHistoryUUIds, everyItem(is(not(in(historyUUIDs)))));
        assertThat(newHistoryUUIds, hasSize(1));
    }

    public void testForceStaleReplicaToBePromotedToPrimaryOnWrongNode() throws Exception {
        String master = internalCluster().startMasterOnlyNode(Settings.EMPTY);
        internalCluster().startDataOnlyNodes(2);
        final String idxName = "test";
        createIndex(idxName, 1, 1);
        ensureGreen();
        createStaleReplicaScenario(master);
        // Ensure the stopped primary's data is deleted so that it doesn't get picked up by the next datanode we start
        internalCluster().wipePendingDataDirectories();
        internalCluster().startDataOnlyNodes(1);
        ensureStableCluster(3, master);
        final int shardId = 0;
        final List<String> nodeNames = new ArrayList<>(Arrays.asList(internalCluster().getNodeNames()));
        nodeNames.remove(master);
        client().execute(TransportIndicesShardStoresAction.TYPE, new IndicesShardStoresRequest(idxName))
            .get()
            .getStoreStatuses()
            .get(idxName)
            .get(shardId)
            .forEach(status -> nodeNames.remove(status.getNode().getName()));
        assertThat(nodeNames, hasSize(1));
        final String nodeWithoutData = nodeNames.get(0);

        assertEquals(
            "No data for shard [" + shardId + "] of index [" + idxName + "] found on node [" + nodeWithoutData + ']',
            asInstanceOf(
                IllegalArgumentException.class,
                ClusterRerouteUtils.expectRerouteFailure(
                    client(),
                    new AllocateStalePrimaryAllocationCommand(idxName, shardId, nodeWithoutData, true)
                )
            ).getMessage()
        );
    }

    public void testForceStaleReplicaToBePromotedForGreenIndex() {
        internalCluster().startMasterOnlyNode(Settings.EMPTY);
        final List<String> dataNodes = internalCluster().startDataOnlyNodes(2);
        final String idxName = "test";
        createIndex(idxName, 1, 1);
        ensureGreen();
        final String nodeWithoutData = randomFrom(dataNodes);
        final int shardId = 0;
        assertEquals(
            "[allocate_stale_primary] primary [" + idxName + "][" + shardId + "] is already assigned",
            asInstanceOf(
                IllegalArgumentException.class,
                ClusterRerouteUtils.expectRerouteFailure(
                    client(),
                    new AllocateStalePrimaryAllocationCommand(idxName, shardId, nodeWithoutData, true)
                )
            ).getMessage()
        );
    }

    public void testForceStaleReplicaToBePromotedForMissingIndex() {
        internalCluster().startMasterOnlyNode(Settings.EMPTY);
        final String dataNode = internalCluster().startDataOnlyNode();
        final String idxName = "test";
        assertEquals(
            idxName,
            asInstanceOf(
                IndexNotFoundException.class,
                ClusterRerouteUtils.expectRerouteFailure(client(), new AllocateStalePrimaryAllocationCommand(idxName, 0, dataNode, true))
            ).getIndex().getName()
        );
    }

    public void testForcePrimaryShardIfAllocationDecidersSayNoAfterIndexCreation() throws ExecutionException, InterruptedException {
        String node = internalCluster().startNode();
        indicesAdmin().prepareCreate("test")
            .setWaitForActiveShards(ActiveShardCount.NONE)
            .setSettings(indexSettings(1, 0).put("index.routing.allocation.exclude._name", node))
            .get();

        assertThat(
            clusterAdmin().prepareState(TEST_REQUEST_TIMEOUT)
                .get()
                .getState()
                .getRoutingTable()
                .shardRoutingTable("test", 0)
                .assignedShards(),
            empty()
        );

        ClusterRerouteUtils.reroute(client(), new AllocateEmptyPrimaryAllocationCommand("test", 0, node, true));
        ensureGreen("test");
    }

    public void testDoNotRemoveAllocationIdOnNodeLeave() throws Exception {
        internalCluster().startMasterOnlyNode(Settings.EMPTY);
        internalCluster().startDataOnlyNode(Settings.EMPTY);
        assertAcked(
            indicesAdmin().prepareCreate("test").setSettings(indexSettings(1, 1).put("index.unassigned.node_left.delayed_timeout", "0ms"))
        );
        String replicaNode = internalCluster().startDataOnlyNode(Settings.EMPTY);
        ensureGreen("test");
        final Settings inSyncDataPathSettings = internalCluster().dataPathSettings(replicaNode);
        internalCluster().stopNode(replicaNode);
        ensureYellow("test");
<<<<<<< HEAD
        assertEquals(2, clusterAdmin().prepareState().get().getState().metadata().getProject().index("test").inSyncAllocationIds(0).size());
=======
        assertEquals(
            2,
            clusterAdmin().prepareState(TEST_REQUEST_TIMEOUT).get().getState().metadata().index("test").inSyncAllocationIds(0).size()
        );
>>>>>>> ecd887d6
        internalCluster().restartRandomDataNode(new InternalTestCluster.RestartCallback() {
            @Override
            public boolean clearData(String nodeName) {
                return true;
            }
        });
        logger.info("--> wait until shard is failed and becomes unassigned again");
        assertBusy(
            () -> assertTrue(
                clusterAdmin().prepareState(TEST_REQUEST_TIMEOUT)
                    .get()
                    .getState()
                    .getRoutingTable()
                    .index("test")
                    .allPrimaryShardsUnassigned()
            )
        );
        assertEquals(
            2,
            clusterAdmin().prepareState(TEST_REQUEST_TIMEOUT).get().getState().metadata().index("test").inSyncAllocationIds(0).size()
        );
<<<<<<< HEAD
        assertEquals(2, clusterAdmin().prepareState().get().getState().metadata().getProject().index("test").inSyncAllocationIds(0).size());
=======
>>>>>>> ecd887d6

        logger.info("--> starting node that reuses data folder with the up-to-date shard");
        internalCluster().startDataOnlyNode(inSyncDataPathSettings);
        ensureGreen("test");
    }

    public void testRemoveAllocationIdOnWriteAfterNodeLeave() throws Exception {
        internalCluster().startMasterOnlyNode(Settings.EMPTY);
        internalCluster().startDataOnlyNode(Settings.EMPTY);
        assertAcked(
            indicesAdmin().prepareCreate("test").setSettings(indexSettings(1, 1).put("index.unassigned.node_left.delayed_timeout", "0ms"))
        );
        String replicaNode = internalCluster().startDataOnlyNode(Settings.EMPTY);
        ensureGreen("test");
        final Settings inSyncDataPathSettings = internalCluster().dataPathSettings(replicaNode);
        internalCluster().stopNode(replicaNode);
        ensureYellow("test");
<<<<<<< HEAD
        assertEquals(2, clusterAdmin().prepareState().get().getState().metadata().getProject().index("test").inSyncAllocationIds(0).size());
        logger.info("--> indexing...");
        prepareIndex("test").setSource(jsonBuilder().startObject().field("field", "value1").endObject()).get();
        assertEquals(1, clusterAdmin().prepareState().get().getState().metadata().getProject().index("test").inSyncAllocationIds(0).size());
=======
        assertEquals(
            2,
            clusterAdmin().prepareState(TEST_REQUEST_TIMEOUT).get().getState().metadata().index("test").inSyncAllocationIds(0).size()
        );
        logger.info("--> indexing...");
        prepareIndex("test").setSource(jsonBuilder().startObject().field("field", "value1").endObject()).get();
        assertEquals(
            1,
            clusterAdmin().prepareState(TEST_REQUEST_TIMEOUT).get().getState().metadata().index("test").inSyncAllocationIds(0).size()
        );
>>>>>>> ecd887d6
        internalCluster().restartRandomDataNode(new InternalTestCluster.RestartCallback() {
            @Override
            public boolean clearData(String nodeName) {
                return true;
            }
        });
        logger.info("--> wait until shard is failed and becomes unassigned again");
        assertBusy(
            () -> assertTrue(
                clusterAdmin().prepareState(TEST_REQUEST_TIMEOUT)
                    .get()
                    .getState()
                    .getRoutingTable()
                    .index("test")
                    .allPrimaryShardsUnassigned()
            )
        );
        assertEquals(
            1,
            clusterAdmin().prepareState(TEST_REQUEST_TIMEOUT).get().getState().metadata().index("test").inSyncAllocationIds(0).size()
        );
<<<<<<< HEAD
        assertEquals(1, clusterAdmin().prepareState().get().getState().metadata().getProject().index("test").inSyncAllocationIds(0).size());
=======
>>>>>>> ecd887d6

        logger.info("--> starting node that reuses data folder with the up-to-date shard");
        internalCluster().startDataOnlyNode(inSyncDataPathSettings);
        assertBusy(
            () -> assertTrue(
                clusterAdmin().prepareState(TEST_REQUEST_TIMEOUT)
                    .get()
                    .getState()
                    .getRoutingTable()
                    .index("test")
                    .allPrimaryShardsUnassigned()
            )
        );
    }

    public void testNotWaitForQuorumCopies() throws Exception {
        logger.info("--> starting 3 nodes");
        List<String> nodes = internalCluster().startNodes(3);
        logger.info("--> creating index with 1 primary and 2 replicas");
        createIndex("test", randomIntBetween(1, 3), 2);
        ensureGreen("test");
        prepareIndex("test").setSource(jsonBuilder().startObject().field("field", "value1").endObject()).get();
        logger.info("--> removing 2 nodes from cluster");
        internalCluster().stopNode(nodes.get(1));
        internalCluster().stopNode(nodes.get(2));
        internalCluster().restartRandomDataNode();
        logger.info("--> checking that index still gets allocated with only 1 shard copy being available");
        ensureYellow("test");
        assertHitCount(prepareSearch().setSize(0).setQuery(matchAllQuery()), 1L);
    }

    /**
     * This test ensures that for an unassigned primary shard that has a valid shard copy on at least one node,
     * we will force allocate the primary shard to one of those nodes, even if the allocation deciders all return
     * a NO decision to allocate.
     */
    public void testForceAllocatePrimaryOnNoDecision() throws Exception {
        logger.info("--> starting 1 node");
        final String node = internalCluster().startNode();
        logger.info("--> creating index with 1 primary and 0 replicas");
        final String indexName = "test-idx";
        createIndex(indexName, 1, 0);
        logger.info("--> update the settings to prevent allocation to the data node");
        updateIndexSettings(Settings.builder().put(IndexMetadata.INDEX_ROUTING_EXCLUDE_GROUP_SETTING.getKey() + "_name", node), indexName);
        logger.info("--> full cluster restart");
        internalCluster().fullRestart();
        logger.info("--> checking that the primary shard is force allocated to the data node despite being blocked by the exclude filter");
        ensureGreen(indexName);
        assertEquals(
            1,
            clusterAdmin().prepareState(TEST_REQUEST_TIMEOUT)
                .get()
                .getState()
                .routingTable()
                .index(indexName)
                .shardsWithState(ShardRoutingState.STARTED)
                .size()
        );
    }

    /**
     * This test asserts that replicas failed to execute resync operations will be failed but not marked as stale.
     */
    public void testPrimaryReplicaResyncFailed() throws Exception {
        String master = internalCluster().startMasterOnlyNode(Settings.EMPTY);
        final int numberOfReplicas = between(2, 3);
        final String oldPrimary = internalCluster().startDataOnlyNode();
        assertAcked(prepareCreate("test", indexSettings(1, numberOfReplicas)));
        final ShardId shardId = new ShardId(clusterService().state().metadata().getProject().index("test").getIndex(), 0);
        final Set<String> replicaNodes = new HashSet<>(internalCluster().startDataOnlyNodes(numberOfReplicas));
        ensureGreen();
        String timeout = randomFrom("0s", "1s", "2s");
        updateClusterSettings(
            Settings.builder().put("indices.replication.retry_timeout", timeout).put("cluster.routing.allocation.enable", "none")
        );
        logger.info("--> Indexing with gap in seqno to ensure that some operations will be replayed in resync");
        long numDocs = scaledRandomIntBetween(5, 50);
        for (int i = 0; i < numDocs; i++) {
            DocWriteResponse indexResult = indexDoc("test", Long.toString(i));
            assertThat(indexResult.getShardInfo().getSuccessful(), equalTo(numberOfReplicas + 1));
        }
        final IndexShard oldPrimaryShard = internalCluster().getInstance(IndicesService.class, oldPrimary).getShardOrNull(shardId);
        EngineTestCase.generateNewSeqNo(IndexShardTestCase.getEngine(oldPrimaryShard)); // Make gap in seqno.
        long moreDocs = scaledRandomIntBetween(1, 10);
        for (int i = 0; i < moreDocs; i++) {
            DocWriteResponse indexResult = indexDoc("test", Long.toString(numDocs + i));
            assertThat(indexResult.getShardInfo().getSuccessful(), equalTo(numberOfReplicas + 1));
        }
        final Set<String> replicasSide1 = Sets.newHashSet(randomSubsetOf(between(1, numberOfReplicas - 1), replicaNodes));
        final Set<String> replicasSide2 = Sets.difference(replicaNodes, replicasSide1);
        NetworkDisruption partition = new NetworkDisruption(new TwoPartitions(replicasSide1, replicasSide2), NetworkDisruption.DISCONNECT);
        internalCluster().setDisruptionScheme(partition);
        logger.info("--> isolating some replicas during primary-replica resync");
        partition.startDisrupting();
        internalCluster().stopNode(oldPrimary);
        // Checks that we fails replicas in one side but not mark them as stale.
        assertBusy(() -> {
            ClusterState state = client(master).admin().cluster().prepareState(TEST_REQUEST_TIMEOUT).get().getState();
            final IndexShardRoutingTable shardRoutingTable = state.routingTable().shardRoutingTable(shardId);
            final String newPrimaryNode = state.getRoutingNodes().node(shardRoutingTable.primary.currentNodeId()).node().getName();
            assertThat(newPrimaryNode, not(equalTo(oldPrimary)));
            Set<String> selectedPartition = replicasSide1.contains(newPrimaryNode) ? replicasSide1 : replicasSide2;
            assertThat(shardRoutingTable.activeShards(), hasSize(selectedPartition.size()));
            for (ShardRouting activeShard : shardRoutingTable.activeShards()) {
                assertThat(state.getRoutingNodes().node(activeShard.currentNodeId()).node().getName(), is(in(selectedPartition)));
            }
            assertThat(state.metadata().getProject().index("test").inSyncAllocationIds(shardId.id()), hasSize(numberOfReplicas + 1));
        }, 1, TimeUnit.MINUTES);
        updateClusterSettings(Settings.builder().put("cluster.routing.allocation.enable", "all"));
        partition.stopDisrupting();
        partition.ensureHealthy(internalCluster());
        logger.info("--> stop disrupting network and re-enable allocation");
        assertBusy(() -> {
            ClusterState state = client(master).admin().cluster().prepareState(TEST_REQUEST_TIMEOUT).get().getState();
            assertThat(state.routingTable().shardRoutingTable(shardId).activeShards(), hasSize(numberOfReplicas));
            assertThat(state.metadata().getProject().index("test").inSyncAllocationIds(shardId.id()), hasSize(numberOfReplicas + 1));
            for (String node : replicaNodes) {
                IndexShard shard = internalCluster().getInstance(IndicesService.class, node).getShardOrNull(shardId);
                assertThat(shard.getLocalCheckpoint(), equalTo(numDocs + moreDocs));
            }
        }, 30, TimeUnit.SECONDS);
        internalCluster().assertConsistentHistoryBetweenTranslogAndLuceneIndex();
    }

}<|MERGE_RESOLUTION|>--- conflicted
+++ resolved
@@ -437,14 +437,17 @@
         final Settings inSyncDataPathSettings = internalCluster().dataPathSettings(replicaNode);
         internalCluster().stopNode(replicaNode);
         ensureYellow("test");
-<<<<<<< HEAD
-        assertEquals(2, clusterAdmin().prepareState().get().getState().metadata().getProject().index("test").inSyncAllocationIds(0).size());
-=======
         assertEquals(
             2,
-            clusterAdmin().prepareState(TEST_REQUEST_TIMEOUT).get().getState().metadata().index("test").inSyncAllocationIds(0).size()
-        );
->>>>>>> ecd887d6
+            clusterAdmin().prepareState(TEST_REQUEST_TIMEOUT)
+                .get()
+                .getState()
+                .metadata()
+                .getProject()
+                .index("test")
+                .inSyncAllocationIds(0)
+                .size()
+        );
         internalCluster().restartRandomDataNode(new InternalTestCluster.RestartCallback() {
             @Override
             public boolean clearData(String nodeName) {
@@ -464,12 +467,15 @@
         );
         assertEquals(
             2,
-            clusterAdmin().prepareState(TEST_REQUEST_TIMEOUT).get().getState().metadata().index("test").inSyncAllocationIds(0).size()
-        );
-<<<<<<< HEAD
-        assertEquals(2, clusterAdmin().prepareState().get().getState().metadata().getProject().index("test").inSyncAllocationIds(0).size());
-=======
->>>>>>> ecd887d6
+            clusterAdmin().prepareState(TEST_REQUEST_TIMEOUT)
+                .get()
+                .getState()
+                .metadata()
+                .getProject()
+                .index("test")
+                .inSyncAllocationIds(0)
+                .size()
+        );
 
         logger.info("--> starting node that reuses data folder with the up-to-date shard");
         internalCluster().startDataOnlyNode(inSyncDataPathSettings);
@@ -487,23 +493,30 @@
         final Settings inSyncDataPathSettings = internalCluster().dataPathSettings(replicaNode);
         internalCluster().stopNode(replicaNode);
         ensureYellow("test");
-<<<<<<< HEAD
-        assertEquals(2, clusterAdmin().prepareState().get().getState().metadata().getProject().index("test").inSyncAllocationIds(0).size());
+        assertEquals(
+            2,
+            clusterAdmin().prepareState(TEST_REQUEST_TIMEOUT)
+                .get()
+                .getState()
+                .metadata()
+                .getProject()
+                .index("test")
+                .inSyncAllocationIds(0)
+                .size()
+        );
         logger.info("--> indexing...");
         prepareIndex("test").setSource(jsonBuilder().startObject().field("field", "value1").endObject()).get();
-        assertEquals(1, clusterAdmin().prepareState().get().getState().metadata().getProject().index("test").inSyncAllocationIds(0).size());
-=======
-        assertEquals(
-            2,
-            clusterAdmin().prepareState(TEST_REQUEST_TIMEOUT).get().getState().metadata().index("test").inSyncAllocationIds(0).size()
-        );
-        logger.info("--> indexing...");
-        prepareIndex("test").setSource(jsonBuilder().startObject().field("field", "value1").endObject()).get();
         assertEquals(
             1,
-            clusterAdmin().prepareState(TEST_REQUEST_TIMEOUT).get().getState().metadata().index("test").inSyncAllocationIds(0).size()
-        );
->>>>>>> ecd887d6
+            clusterAdmin().prepareState(TEST_REQUEST_TIMEOUT)
+                .get()
+                .getState()
+                .metadata()
+                .getProject()
+                .index("test")
+                .inSyncAllocationIds(0)
+                .size()
+        );
         internalCluster().restartRandomDataNode(new InternalTestCluster.RestartCallback() {
             @Override
             public boolean clearData(String nodeName) {
@@ -523,12 +536,15 @@
         );
         assertEquals(
             1,
-            clusterAdmin().prepareState(TEST_REQUEST_TIMEOUT).get().getState().metadata().index("test").inSyncAllocationIds(0).size()
-        );
-<<<<<<< HEAD
-        assertEquals(1, clusterAdmin().prepareState().get().getState().metadata().getProject().index("test").inSyncAllocationIds(0).size());
-=======
->>>>>>> ecd887d6
+            clusterAdmin().prepareState(TEST_REQUEST_TIMEOUT)
+                .get()
+                .getState()
+                .metadata()
+                .getProject()
+                .index("test")
+                .inSyncAllocationIds(0)
+                .size()
+        );
 
         logger.info("--> starting node that reuses data folder with the up-to-date shard");
         internalCluster().startDataOnlyNode(inSyncDataPathSettings);
