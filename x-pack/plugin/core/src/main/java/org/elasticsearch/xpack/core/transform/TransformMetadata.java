/*
 * Copyright Elasticsearch B.V. and/or licensed to Elasticsearch B.V. under one
 * or more contributor license agreements. Licensed under the Elastic License
 * 2.0; you may not use this file except in compliance with the Elastic License
 * 2.0.
 */

package org.elasticsearch.xpack.core.transform;

import org.elasticsearch.TransportVersion;
import org.elasticsearch.TransportVersions;
import org.elasticsearch.cluster.ClusterState;
import org.elasticsearch.cluster.Diff;
import org.elasticsearch.cluster.NamedDiff;
import org.elasticsearch.cluster.metadata.Metadata;
import org.elasticsearch.common.Strings;
import org.elasticsearch.common.collect.Iterators;
import org.elasticsearch.common.io.stream.StreamInput;
import org.elasticsearch.common.io.stream.StreamOutput;
import org.elasticsearch.core.Nullable;
import org.elasticsearch.xcontent.ObjectParser;
import org.elasticsearch.xcontent.ParseField;
import org.elasticsearch.xcontent.ToXContent;

import java.io.IOException;
import java.util.EnumSet;
import java.util.Iterator;
import java.util.Objects;

public class TransformMetadata implements Metadata.ProjectCustom {
    public static final String TYPE = "transform";
    public static final ParseField RESET_MODE = new ParseField("reset_mode");
    public static final ParseField UPGRADE_MODE = new ParseField("upgrade_mode");

    public static final TransformMetadata EMPTY_METADATA = new TransformMetadata(false, false);
    // This parser follows the pattern that metadata is parsed leniently (to allow for enhancements)
    public static final ObjectParser<TransformMetadata.Builder, Void> LENIENT_PARSER = new ObjectParser<>(
        "" + "transform_metadata",
        true,
        TransformMetadata.Builder::new
    );

    static {
        LENIENT_PARSER.declareBoolean(TransformMetadata.Builder::resetMode, RESET_MODE);
        LENIENT_PARSER.declareBoolean(TransformMetadata.Builder::upgradeMode, UPGRADE_MODE);
    }

    private final boolean resetMode;
    private final boolean upgradeMode;

    private TransformMetadata(boolean resetMode, boolean upgradeMode) {
        this.resetMode = resetMode;
        this.upgradeMode = upgradeMode;
    }

    public boolean resetMode() {
        return resetMode;
    }

    public boolean upgradeMode() {
        return upgradeMode;
    }

    @Override
    public TransportVersion getMinimalSupportedVersion() {
        return TransportVersions.MINIMUM_COMPATIBLE;
    }

    @Override
    public String getWriteableName() {
        return TYPE;
    }

    @Override
    public EnumSet<Metadata.XContentContext> context() {
        return Metadata.ALL_CONTEXTS;
    }

    @Override
    public Diff<Metadata.ProjectCustom> diff(Metadata.ProjectCustom previousState) {
        return new TransformMetadata.TransformMetadataDiff((TransformMetadata) previousState, this);
    }

    public TransformMetadata(StreamInput in) throws IOException {
        this.resetMode = in.readBoolean();
        if (in.getTransportVersion().onOrAfter(TransportVersions.TRANSFORMS_UPGRADE_MODE)) {
            this.upgradeMode = in.readBoolean();
        } else {
            this.upgradeMode = false;
        }
    }

    @Override
    public void writeTo(StreamOutput out) throws IOException {
        out.writeBoolean(resetMode);
        if (out.getTransportVersion().onOrAfter(TransportVersions.TRANSFORMS_UPGRADE_MODE)) {
            out.writeBoolean(upgradeMode);
        }
    }

    @Override
    public Iterator<? extends ToXContent> toXContentChunked(ToXContent.Params ignored) {
        return Iterators.single(
            ((builder, params) -> builder.field(UPGRADE_MODE.getPreferredName(), upgradeMode)
                .field(RESET_MODE.getPreferredName(), resetMode))
        );
    }

    public static class TransformMetadataDiff implements NamedDiff<Metadata.ProjectCustom> {

        final boolean resetMode;
        final boolean upgradeMode;

        TransformMetadataDiff(TransformMetadata before, TransformMetadata after) {
            this.resetMode = after.resetMode;
            this.upgradeMode = after.upgradeMode;
        }

        public TransformMetadataDiff(StreamInput in) throws IOException {
            resetMode = in.readBoolean();
            if (in.getTransportVersion().onOrAfter(TransportVersions.TRANSFORMS_UPGRADE_MODE)) {
                this.upgradeMode = in.readBoolean();
            } else {
                this.upgradeMode = false;
            }
        }

        /**
         * Merge the diff with the transform metadata.
         * @param part The current transform metadata.
         * @return The new transform metadata.
         */
        @Override
<<<<<<< HEAD
        public Metadata.ProjectCustom apply(Metadata.ProjectCustom part) {
            return new TransformMetadata(resetMode);
=======
        public Metadata.Custom apply(Metadata.Custom part) {
            return new TransformMetadata(resetMode, upgradeMode);
>>>>>>> 7fb6ca44
        }

        @Override
        public void writeTo(StreamOutput out) throws IOException {
            out.writeBoolean(resetMode);
            if (out.getTransportVersion().onOrAfter(TransportVersions.TRANSFORMS_UPGRADE_MODE)) {
                out.writeBoolean(upgradeMode);
            }
        }

        @Override
        public String getWriteableName() {
            return TYPE;
        }

        @Override
        public TransportVersion getMinimalSupportedVersion() {
            return TransportVersions.MINIMUM_COMPATIBLE;
        }
    }

    @Override
    public boolean equals(Object o) {
        if (this == o) return true;
        if (o == null || getClass() != o.getClass()) return false;
        TransformMetadata that = (TransformMetadata) o;
        return resetMode == that.resetMode && upgradeMode == that.upgradeMode;
    }

    @Override
    public final String toString() {
        return Strings.toString(this);
    }

    @Override
    public int hashCode() {
        return Objects.hash(resetMode, upgradeMode);
    }

    public Builder builder() {
        return new TransformMetadata.Builder(this);
    }

    public static class Builder {

        private boolean resetMode;
        private boolean upgradeMode;

        public static TransformMetadata.Builder from(@Nullable TransformMetadata previous) {
            return new TransformMetadata.Builder(previous);
        }

        public Builder() {}

        public Builder(@Nullable TransformMetadata previous) {
            if (previous != null) {
                resetMode = previous.resetMode;
                upgradeMode = previous.upgradeMode;
            }
        }

        public TransformMetadata.Builder resetMode(boolean isResetMode) {
            this.resetMode = isResetMode;
            return this;
        }

        public TransformMetadata.Builder upgradeMode(boolean upgradeMode) {
            this.upgradeMode = upgradeMode;
            return this;
        }

        public TransformMetadata build() {
            return new TransformMetadata(resetMode, upgradeMode);
        }
    }

    public static TransformMetadata getTransformMetadata(ClusterState state) {
        TransformMetadata TransformMetadata = (state == null) ? null : state.getMetadata().getProject().custom(TYPE);
        if (TransformMetadata == null) {
            return EMPTY_METADATA;
        }
        return TransformMetadata;
    }

    public static boolean upgradeMode(ClusterState state) {
        return getTransformMetadata(state).upgradeMode();
    }
}<|MERGE_RESOLUTION|>--- conflicted
+++ resolved
@@ -131,13 +131,8 @@
          * @return The new transform metadata.
          */
         @Override
-<<<<<<< HEAD
         public Metadata.ProjectCustom apply(Metadata.ProjectCustom part) {
-            return new TransformMetadata(resetMode);
-=======
-        public Metadata.Custom apply(Metadata.Custom part) {
             return new TransformMetadata(resetMode, upgradeMode);
->>>>>>> 7fb6ca44
         }
 
         @Override
