/*
 * Copyright Elasticsearch B.V. and/or licensed to Elasticsearch B.V. under one
 * or more contributor license agreements. Licensed under the Elastic License
 * 2.0; you may not use this file except in compliance with the Elastic License
 * 2.0.
 */

package org.elasticsearch.xpack.transform.action;

import org.apache.logging.log4j.LogManager;
import org.apache.logging.log4j.Logger;
import org.apache.logging.log4j.message.ParameterizedMessage;
import org.elasticsearch.ResourceAlreadyExistsException;
import org.elasticsearch.Version;
import org.elasticsearch.action.ActionListener;
import org.elasticsearch.action.support.ActionFilters;
import org.elasticsearch.action.support.master.AcknowledgedResponse;
import org.elasticsearch.action.support.master.AcknowledgedTransportMasterNodeAction;
import org.elasticsearch.client.Client;
import org.elasticsearch.cluster.ClusterState;
import org.elasticsearch.cluster.block.ClusterBlockException;
import org.elasticsearch.cluster.block.ClusterBlockLevel;
import org.elasticsearch.cluster.metadata.IndexNameExpressionResolver;
import org.elasticsearch.cluster.service.ClusterService;
import org.elasticsearch.common.inject.Inject;
import org.elasticsearch.common.settings.Settings;
import org.elasticsearch.ingest.IngestService;
import org.elasticsearch.persistent.PersistentTasksCustomMetadata;
import org.elasticsearch.tasks.Task;
import org.elasticsearch.threadpool.ThreadPool;
import org.elasticsearch.transport.TransportService;
import org.elasticsearch.xpack.core.ClientHelper;
import org.elasticsearch.xpack.core.XPackPlugin;
import org.elasticsearch.xpack.core.XPackSettings;
import org.elasticsearch.xpack.core.security.SecurityContext;
import org.elasticsearch.xpack.core.transform.TransformMessages;
import org.elasticsearch.xpack.core.transform.action.PutTransformAction;
import org.elasticsearch.xpack.core.transform.action.PutTransformAction.Request;
import org.elasticsearch.xpack.core.transform.action.ValidateTransformAction;
import org.elasticsearch.xpack.core.transform.transforms.TransformConfig;
import org.elasticsearch.xpack.transform.TransformServices;
import org.elasticsearch.xpack.transform.notifications.TransformAuditor;
import org.elasticsearch.xpack.transform.persistence.TransformConfigManager;
import org.elasticsearch.xpack.transform.transforms.Function;
import org.elasticsearch.xpack.transform.transforms.FunctionFactory;

import java.time.Instant;
import java.util.List;
import java.util.Map;

public class TransportPutTransformAction extends AcknowledgedTransportMasterNodeAction<Request> {

    private static final Logger logger = LogManager.getLogger(TransportPutTransformAction.class);

    private final Settings settings;
    private final Client client;
    private final TransformConfigManager transformConfigManager;
    private final SecurityContext securityContext;
    private final TransformAuditor auditor;

    @Inject
    public TransportPutTransformAction(
        Settings settings,
        TransportService transportService,
        ThreadPool threadPool,
        ActionFilters actionFilters,
        IndexNameExpressionResolver indexNameExpressionResolver,
        ClusterService clusterService,
        TransformServices transformServices,
        Client client,
        IngestService ingestService
    ) {
        this(
            PutTransformAction.NAME,
            settings,
            transportService,
            threadPool,
            actionFilters,
            indexNameExpressionResolver,
            clusterService,
            transformServices,
            client,
            ingestService
        );
    }

    protected TransportPutTransformAction(
        String name,
        Settings settings,
        TransportService transportService,
        ThreadPool threadPool,
        ActionFilters actionFilters,
        IndexNameExpressionResolver indexNameExpressionResolver,
        ClusterService clusterService,
        TransformServices transformServices,
        Client client,
        IngestService ingestService
    ) {
        super(
            name,
            transportService,
            clusterService,
            threadPool,
            actionFilters,
            PutTransformAction.Request::new,
            indexNameExpressionResolver,
            ThreadPool.Names.SAME
        );
        this.settings = settings;
        this.client = client;
        this.transformConfigManager = transformServices.getConfigManager();
        this.securityContext = XPackSettings.SECURITY_ENABLED.get(settings)
            ? new SecurityContext(settings, threadPool.getThreadContext())
            : null;
        this.auditor = transformServices.getAuditor();
    }

    @Override
    protected void masterOperation(Task task, Request request, ClusterState clusterState, ActionListener<AcknowledgedResponse> listener) {
        XPackPlugin.checkReadyForXPackCustomMetadata(clusterState);

        // set headers to run transform as calling user
        Map<String, String> filteredHeaders = ClientHelper.filterSecurityHeaders(threadPool.getThreadContext().getHeaders());

        TransformConfig config = request.getConfig().setHeaders(filteredHeaders).setCreateTime(Instant.now()).setVersion(Version.CURRENT);

        String transformId = config.getId();
        // quick check whether a transform has already been created under that name
        if (PersistentTasksCustomMetadata.getTaskWithId(clusterState, transformId) != null) {
            listener.onFailure(
                new ResourceAlreadyExistsException(TransformMessages.getMessage(TransformMessages.REST_PUT_TRANSFORM_EXISTS, transformId))
            );
            return;
        }

<<<<<<< HEAD
        client.execute(
            ValidateTransformAction.INSTANCE,
            new ValidateTransformAction.Request(config, request.isDeferValidation()),
            ActionListener.wrap(
                validationResponse -> {
                    // Early check to verify that the user can create the destination index and can read from the source
                    if (XPackSettings.SECURITY_ENABLED.get(settings) && request.isDeferValidation() == false) {
                        final String username = securityContext.getUser().principal();
                        HasPrivilegesRequest privRequest = buildPrivilegeCheck(config, indexNameExpressionResolver, clusterState, username);
                        ActionListener<HasPrivilegesResponse> privResponseListener = ActionListener.wrap(
                            r -> handlePrivsResponse(username, request, r, listener),
                            listener::onFailure
                        );
=======
        // <3> Create the transform
        ActionListener<ValidateTransformAction.Response> validateTransformListener = ActionListener.wrap(
            validationResponse -> {
                putTransform(request, listener);
            },
            listener::onFailure
        );
>>>>>>> 63012c8a

        // <2> Validate source and destination indices
        ActionListener<Void> checkPrivilegesListener = ActionListener.wrap(
            aVoid -> {
                client.execute(
                    ValidateTransformAction.INSTANCE,
                    new ValidateTransformAction.Request(config, request.isDeferValidation()),
                    validateTransformListener
                );
            },
            listener::onFailure
        );

        // <1> Early check to verify that the user can create the destination index and can read from the source
        if (licenseState.isSecurityEnabled() && request.isDeferValidation() == false) {
            TransformPrivilegeChecker.checkPrivileges(
                "create", securityContext, indexNameExpressionResolver, clusterState, client, config, true, checkPrivilegesListener);
        } else { // No security enabled, just move on
            checkPrivilegesListener.onResponse(null);
        }
    }

    @Override
    protected ClusterBlockException checkBlock(PutTransformAction.Request request, ClusterState state) {
        return state.blocks().globalBlockedException(ClusterBlockLevel.METADATA_WRITE);
    }

    private void putTransform(Request request, ActionListener<AcknowledgedResponse> listener) {

        final TransformConfig config = request.getConfig();
        // create the function for validation
        final Function function = FunctionFactory.create(config);

        // <2> Return to the listener
        ActionListener<Boolean> putTransformConfigurationListener = ActionListener.wrap(putTransformConfigurationResult -> {
            logger.debug("[{}] created transform", config.getId());
            auditor.info(config.getId(), "Created transform.");
            List<String> warnings = TransformConfigLinter.getWarnings(function, config.getSource(), config.getSyncConfig());
            for (String warning : warnings) {
                logger.warn(new ParameterizedMessage("[{}] {}", config.getId(), warning));
                auditor.warning(config.getId(), warning);
            }
            listener.onResponse(AcknowledgedResponse.TRUE);
        }, listener::onFailure);

        // <1> Put our transform
        transformConfigManager.putTransformConfiguration(config, putTransformConfigurationListener);
    }
}<|MERGE_RESOLUTION|>--- conflicted
+++ resolved
@@ -133,21 +133,6 @@
             return;
         }
 
-<<<<<<< HEAD
-        client.execute(
-            ValidateTransformAction.INSTANCE,
-            new ValidateTransformAction.Request(config, request.isDeferValidation()),
-            ActionListener.wrap(
-                validationResponse -> {
-                    // Early check to verify that the user can create the destination index and can read from the source
-                    if (XPackSettings.SECURITY_ENABLED.get(settings) && request.isDeferValidation() == false) {
-                        final String username = securityContext.getUser().principal();
-                        HasPrivilegesRequest privRequest = buildPrivilegeCheck(config, indexNameExpressionResolver, clusterState, username);
-                        ActionListener<HasPrivilegesResponse> privResponseListener = ActionListener.wrap(
-                            r -> handlePrivsResponse(username, request, r, listener),
-                            listener::onFailure
-                        );
-=======
         // <3> Create the transform
         ActionListener<ValidateTransformAction.Response> validateTransformListener = ActionListener.wrap(
             validationResponse -> {
@@ -155,7 +140,6 @@
             },
             listener::onFailure
         );
->>>>>>> 63012c8a
 
         // <2> Validate source and destination indices
         ActionListener<Void> checkPrivilegesListener = ActionListener.wrap(
@@ -170,7 +154,7 @@
         );
 
         // <1> Early check to verify that the user can create the destination index and can read from the source
-        if (licenseState.isSecurityEnabled() && request.isDeferValidation() == false) {
+        if (XPackSettings.SECURITY_ENABLED.get(settings) && request.isDeferValidation() == false) {
             TransformPrivilegeChecker.checkPrivileges(
                 "create", securityContext, indexNameExpressionResolver, clusterState, client, config, true, checkPrivilegesListener);
         } else { // No security enabled, just move on
