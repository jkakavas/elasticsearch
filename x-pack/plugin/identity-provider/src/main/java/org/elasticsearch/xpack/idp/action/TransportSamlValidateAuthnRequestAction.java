--- conflicted
+++ resolved
@@ -32,21 +32,11 @@
     @Override
     protected void doExecute(Task task, SamlValidateAuthnRequestRequest request,
                              ActionListener<SamlValidateAuthnRequestResponse> listener) {
-<<<<<<< HEAD
-        final SamlIdentityProvider idp = new CloudIdp(env, env.settings());
-        final SamlFactory samlFactory = new SamlFactory();
-        final SamlAuthnRequestValidator validator = new SamlAuthnRequestValidator(samlFactory, idp);
-        validator.processQueryString(request.getQueryString(), ActionListener.wrap(
-            listener::onResponse, listener::onFailure
-        ));
-
-=======
         final SamlAuthnRequestValidator validator = new SamlAuthnRequestValidator(samlFactory, identityProvider);
         try {
             validator.processQueryString(request.getQueryString(), listener);
         } catch (Exception e) {
             listener.onFailure(e);
         }
->>>>>>> 0af00f88
     }
 }