--- conflicted
+++ resolved
@@ -162,17 +162,8 @@
                 .build(),
             IndicesOptions.GatekeeperOptions.DEFAULT
         );
-<<<<<<< HEAD
-
-        return state.blocks()
-            .indicesBlockedException(
-                projectMetadata.id(),
-                ClusterBlockLevel.METADATA_WRITE,
-                indexNameExpressionResolver.concreteIndexNames(projectMetadata, indicesOptions, request)
-            );
-=======
         ResolvedExpression resolvedRolloverTarget = SelectorResolver.parseExpression(request.getRolloverTarget(), request.indicesOptions());
-        final IndexAbstraction indexAbstraction = state.metadata().getIndicesLookup().get(resolvedRolloverTarget.resource());
+        final IndexAbstraction indexAbstraction = projectMetadata.getIndicesLookup().get(resolvedRolloverTarget.resource());
         final String[] indicesToCheck;
         if (indexAbstraction.getType().equals(IndexAbstraction.Type.DATA_STREAM)) {
             DataStream dataStream = (DataStream) indexAbstraction;
@@ -191,14 +182,13 @@
                 indicesToCheck = null;
             }
         } else {
-            indicesToCheck = indexNameExpressionResolver.concreteIndexNames(state, indicesOptions, request);
+            indicesToCheck = indexNameExpressionResolver.concreteIndexNames(projectMetadata, indicesOptions, request);
         }
         if (indicesToCheck == null) {
             return null;
         } else {
-            return state.blocks().indicesBlockedException(ClusterBlockLevel.METADATA_WRITE, indicesToCheck);
-        }
->>>>>>> b3959b66
+            return state.blocks().indicesBlockedException(projectMetadata.id(), ClusterBlockLevel.METADATA_WRITE, indicesToCheck);
+        }
     }
 
     @Override
