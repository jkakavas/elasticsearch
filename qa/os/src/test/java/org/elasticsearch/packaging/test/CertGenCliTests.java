/*
 * Copyright Elasticsearch B.V. and/or licensed to Elasticsearch B.V. under one
 * or more contributor license agreements. Licensed under the Elastic License
 * 2.0 and the Server Side Public License, v 1; you may not use this file except
 * in compliance with, at your election, the Elastic License 2.0 or the Server
 * Side Public License, v 1.
 */

package org.elasticsearch.packaging.test;

import org.apache.http.client.fluent.Request;
import org.elasticsearch.packaging.util.FileUtils;
import org.elasticsearch.packaging.util.Platforms;
import org.elasticsearch.packaging.util.ServerUtils;
import org.elasticsearch.packaging.util.Shell;
import org.junit.Before;
import org.junit.BeforeClass;

import java.nio.file.Files;
import java.nio.file.Path;
import java.util.ArrayList;
import java.util.List;
<<<<<<< HEAD
import java.util.regex.Matcher;
import java.util.regex.Pattern;
=======
>>>>>>> 4cf32438
import java.util.stream.Collectors;

import static com.carrotsearch.randomizedtesting.RandomizedTest.assumeFalse;
import static java.nio.file.StandardOpenOption.APPEND;
import static java.nio.file.StandardOpenOption.CREATE;
import static java.nio.file.StandardOpenOption.TRUNCATE_EXISTING;
import static org.elasticsearch.packaging.util.FileMatcher.Fileness.File;
import static org.elasticsearch.packaging.util.FileMatcher.file;
import static org.elasticsearch.packaging.util.FileMatcher.p600;
import static org.elasticsearch.packaging.util.FileUtils.escapePath;
import static org.hamcrest.CoreMatchers.containsString;

public class CertGenCliTests extends PackagingTestCase {
    private static final Path instancesFile = getRootTempDir().resolve("instances.yml");
    private static final Path certificatesFile = getRootTempDir().resolve("certificates.zip");

    @Before
    public void filterDistros() {
        assumeFalse("no docker", distribution.isDocker());
    }

    @BeforeClass
    public static void cleanupFiles() {
        FileUtils.rm(instancesFile, certificatesFile);
    }

    public void test10Install() throws Exception {
        install();
        // Enable security for this test only where it is necessary, until we can enable it for all
        // Only needed until https://github.com/elastic/elasticsearch/pull/75144 is merged
        ServerUtils.enableSecurityFeatures(installation);
        // Disable security auto-configuration as we want to generate keys/certificates manually here
        ServerUtils.disableSecurityAutoConfiguration(installation);
    }

    public void test20Help() {
        Shell.Result result = installation.executables().certgenTool.run("--help");
        assertThat(result.stdout, containsString("Simplifies certificate creation"));
    }

    public void test30Generate() throws Exception {
        final List<String> lines = new ArrayList<>();
        lines.add("instances:");
        lines.add("  - name: \"mynode\"");
        lines.add("    ip:");
        lines.add("      - \"127.0.0.1\"");
        Files.write(instancesFile, lines, CREATE, APPEND);

        installation.executables().certgenTool.run("--in " + instancesFile + " --out " + certificatesFile);

        String owner = installation.getOwner();
        assertThat(certificatesFile, file(File, owner, owner, p600));
    }

    public void test31ExtractCerts() throws Exception {
        // windows 2012 r2 has powershell 4.0, which lacks Expand-Archive
        assumeFalse(Platforms.OS_NAME.equals("Windows Server 2012 R2"));

        Path certsDir = installation.config("certs");
        sh.extractZip(certificatesFile, certsDir);

        Path caDir = certsDir.resolve("ca");
        assertThat(caDir.resolve("ca.key"), file(File, null, null, null));
        assertThat(caDir.resolve("ca.crt"), file(File, null, null, null));

        Path nodeDir = certsDir.resolve("mynode");
        assertThat(nodeDir.resolve("mynode.key"), file(File, null, null, null));
        assertThat(nodeDir.resolve("mynode.crt"), file(File, null, null, null));

        FileUtils.cp(certsDir, installation.config("certs"));
    }

    public void test40RunWithCert() throws Exception {
        // windows 2012 r2 has powershell 4.0, which lacks Expand-Archive
        assumeFalse(Platforms.OS_NAME.equals("Windows Server 2012 R2"));

        final String keyPath = escapePath(installation.config("certs/mynode/mynode.key"));
        final String certPath = escapePath(installation.config("certs/mynode/mynode.crt"));
        final String caCertPath = escapePath(installation.config("certs/ca/ca.crt"));
<<<<<<< HEAD
        // Replace possibly auto-configured TLS settings with ones pointing to the material generated with certgen
        List<String> newTlsConfig = List.of(
=======

        final List<String> tlsConfig = List.of(
>>>>>>> 4cf32438
            "node.name: mynode",
            "xpack.security.transport.ssl.key: " + keyPath,
            "xpack.security.transport.ssl.certificate: " + certPath,
            "xpack.security.transport.ssl.certificate_authorities: [\"" + caCertPath + "\"]",
            "xpack.security.http.ssl.key: " + keyPath,
            "xpack.security.http.ssl.certificate: " + certPath,
            "xpack.security.http.ssl.certificate_authorities: [\"" + caCertPath + "\"]",
            "xpack.security.transport.ssl.enabled: true",
            "xpack.security.http.ssl.enabled: true"
        );
        List<String> existingConfig = Files.readAllLines(installation.config("elasticsearch.yml"));
        List<String> newConfig = existingConfig.stream()
            .filter(l -> l.startsWith("node.name:") == false)
            .filter(l -> l.startsWith("xpack.security.transport.ssl.") == false)
            .filter(l -> l.startsWith("xpack.security.http.ssl.") == false)
            .collect(Collectors.toList());
        newConfig.addAll(newTlsConfig);

<<<<<<< HEAD
=======
        // TODO: Simplify this when https://github.com/elastic/elasticsearch/pull/75144 is merged. We only need to
        // filter settings from the existing config as they are explicitly set to false on package installation
        List<String> existingConfig = Files.readAllLines(installation.config("elasticsearch.yml"));
        List<String> newConfig = existingConfig.stream()
            .filter(l -> l.startsWith("node.name:") == false)
            .filter(l -> l.startsWith("xpack.security.transport.ssl.") == false)
            .filter(l -> l.startsWith("xpack.security.http.ssl.") == false)
            .collect(Collectors.toList());
        newConfig.addAll(tlsConfig);

>>>>>>> 4cf32438
        Files.write(installation.config("elasticsearch.yml"), newConfig, TRUNCATE_EXISTING);

        assertWhileRunning(() -> {
            final String password = setElasticPassword();
            assertNotNull(password);
            ServerUtils.makeRequest(Request.Get("https://127.0.0.1:9200"), "elastic", password, installation.config("certs/ca/ca.crt"));
        });
    }

    private String setElasticPassword() {
<<<<<<< HEAD
        final Pattern userpassRegex = Pattern.compile("PASSWORD (\\w+) = ([^\\s]+)");
        Shell.Result result = installation.executables().setupPasswordsTool.run("auto --batch -u https://127.0.0.1:9200", null);
        Matcher matcher = userpassRegex.matcher(result.stdout);
        assertNotNull(matcher);
        while (matcher.find()) {
            if (matcher.group(1).equals("elastic")) {
                return matcher.group(2);
            }
        }
        return null;
=======
        Shell.Result result = installation.executables().resetElasticPasswordTool.run("--auto --batch --silent", null);
        return result.stdout;
>>>>>>> 4cf32438
    }

}<|MERGE_RESOLUTION|>--- conflicted
+++ resolved
@@ -20,12 +20,7 @@
 import java.nio.file.Path;
 import java.util.ArrayList;
 import java.util.List;
-<<<<<<< HEAD
-import java.util.regex.Matcher;
-import java.util.regex.Pattern;
-=======
->>>>>>> 4cf32438
-import java.util.stream.Collectors;
+
 
 import static com.carrotsearch.randomizedtesting.RandomizedTest.assumeFalse;
 import static java.nio.file.StandardOpenOption.APPEND;
@@ -53,9 +48,6 @@
 
     public void test10Install() throws Exception {
         install();
-        // Enable security for this test only where it is necessary, until we can enable it for all
-        // Only needed until https://github.com/elastic/elasticsearch/pull/75144 is merged
-        ServerUtils.enableSecurityFeatures(installation);
         // Disable security auto-configuration as we want to generate keys/certificates manually here
         ServerUtils.disableSecurityAutoConfiguration(installation);
     }
@@ -104,13 +96,10 @@
         final String keyPath = escapePath(installation.config("certs/mynode/mynode.key"));
         final String certPath = escapePath(installation.config("certs/mynode/mynode.crt"));
         final String caCertPath = escapePath(installation.config("certs/ca/ca.crt"));
-<<<<<<< HEAD
+
+
         // Replace possibly auto-configured TLS settings with ones pointing to the material generated with certgen
-        List<String> newTlsConfig = List.of(
-=======
-
         final List<String> tlsConfig = List.of(
->>>>>>> 4cf32438
             "node.name: mynode",
             "xpack.security.transport.ssl.key: " + keyPath,
             "xpack.security.transport.ssl.certificate: " + certPath,
@@ -121,28 +110,8 @@
             "xpack.security.transport.ssl.enabled: true",
             "xpack.security.http.ssl.enabled: true"
         );
-        List<String> existingConfig = Files.readAllLines(installation.config("elasticsearch.yml"));
-        List<String> newConfig = existingConfig.stream()
-            .filter(l -> l.startsWith("node.name:") == false)
-            .filter(l -> l.startsWith("xpack.security.transport.ssl.") == false)
-            .filter(l -> l.startsWith("xpack.security.http.ssl.") == false)
-            .collect(Collectors.toList());
-        newConfig.addAll(newTlsConfig);
 
-<<<<<<< HEAD
-=======
-        // TODO: Simplify this when https://github.com/elastic/elasticsearch/pull/75144 is merged. We only need to
-        // filter settings from the existing config as they are explicitly set to false on package installation
-        List<String> existingConfig = Files.readAllLines(installation.config("elasticsearch.yml"));
-        List<String> newConfig = existingConfig.stream()
-            .filter(l -> l.startsWith("node.name:") == false)
-            .filter(l -> l.startsWith("xpack.security.transport.ssl.") == false)
-            .filter(l -> l.startsWith("xpack.security.http.ssl.") == false)
-            .collect(Collectors.toList());
-        newConfig.addAll(tlsConfig);
-
->>>>>>> 4cf32438
-        Files.write(installation.config("elasticsearch.yml"), newConfig, TRUNCATE_EXISTING);
+        Files.write(installation.config("elasticsearch.yml"), tlsConfig, TRUNCATE_EXISTING);
 
         assertWhileRunning(() -> {
             final String password = setElasticPassword();
@@ -152,21 +121,8 @@
     }
 
     private String setElasticPassword() {
-<<<<<<< HEAD
-        final Pattern userpassRegex = Pattern.compile("PASSWORD (\\w+) = ([^\\s]+)");
-        Shell.Result result = installation.executables().setupPasswordsTool.run("auto --batch -u https://127.0.0.1:9200", null);
-        Matcher matcher = userpassRegex.matcher(result.stdout);
-        assertNotNull(matcher);
-        while (matcher.find()) {
-            if (matcher.group(1).equals("elastic")) {
-                return matcher.group(2);
-            }
-        }
-        return null;
-=======
         Shell.Result result = installation.executables().resetElasticPasswordTool.run("--auto --batch --silent", null);
         return result.stdout;
->>>>>>> 4cf32438
     }
 
 }