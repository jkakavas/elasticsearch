/*
 * Copyright Elasticsearch B.V. and/or licensed to Elasticsearch B.V. under one
 * or more contributor license agreements. Licensed under the Elastic License;
 * you may not use this file except in compliance with the Elastic License.
 */
package org.elasticsearch.xpack.security.authc.oidc;

import com.nimbusds.jose.JWSAlgorithm;
import com.nimbusds.jwt.JWTClaimsSet;

import com.nimbusds.oauth2.sdk.ParseException;
import com.nimbusds.oauth2.sdk.ResponseType;
import com.nimbusds.oauth2.sdk.Scope;
import com.nimbusds.oauth2.sdk.id.ClientID;
import com.nimbusds.oauth2.sdk.id.Issuer;
import com.nimbusds.oauth2.sdk.id.State;
import com.nimbusds.openid.connect.sdk.AuthenticationRequest;
import com.nimbusds.openid.connect.sdk.Nonce;
import org.apache.logging.log4j.Logger;
import org.elasticsearch.ElasticsearchSecurityException;
import org.elasticsearch.action.ActionListener;
import org.elasticsearch.common.Nullable;
import org.elasticsearch.common.Strings;
import org.elasticsearch.common.lease.Releasable;
import org.elasticsearch.common.settings.SecureString;
import org.elasticsearch.common.settings.Setting;
import org.elasticsearch.common.settings.SettingsException;
import org.elasticsearch.common.util.concurrent.ThreadContext;
import org.elasticsearch.license.XPackLicenseState;
import org.elasticsearch.watcher.ResourceWatcherService;
import org.elasticsearch.xpack.core.XPackSettings;
import org.elasticsearch.xpack.core.security.action.oidc.OpenIdConnectPrepareAuthenticationResponse;
import org.elasticsearch.xpack.core.security.authc.AuthenticationResult;
import org.elasticsearch.xpack.core.security.authc.AuthenticationToken;
import org.elasticsearch.xpack.core.security.authc.Realm;
import org.elasticsearch.xpack.core.security.authc.RealmConfig;
import org.elasticsearch.xpack.core.security.authc.RealmSettings;
import org.elasticsearch.xpack.core.security.authc.oidc.OpenIdConnectRealmSettings;
import org.elasticsearch.xpack.core.security.user.User;
import org.elasticsearch.xpack.core.ssl.SSLService;
import org.elasticsearch.xpack.security.authc.TokenService;
import org.elasticsearch.xpack.security.authc.support.DelegatedAuthorizationSupport;
import org.elasticsearch.xpack.security.authc.support.UserRoleMapper;

import java.net.URI;
import java.net.URISyntaxException;

import java.util.Collections;
import java.util.HashMap;
import java.util.List;
import java.util.Map;
import java.util.Objects;
import java.util.Set;
import java.util.function.Function;
import java.util.regex.Matcher;
import java.util.regex.Pattern;
import java.util.stream.Collectors;


import static org.elasticsearch.xpack.core.security.authc.oidc.OpenIdConnectRealmSettings.DN_CLAIM;
import static org.elasticsearch.xpack.core.security.authc.oidc.OpenIdConnectRealmSettings.GROUPS_CLAIM;
import static org.elasticsearch.xpack.core.security.authc.oidc.OpenIdConnectRealmSettings.MAIL_CLAIM;
import static org.elasticsearch.xpack.core.security.authc.oidc.OpenIdConnectRealmSettings.NAME_CLAIM;
import static org.elasticsearch.xpack.core.security.authc.oidc.OpenIdConnectRealmSettings.OP_AUTHORIZATION_ENDPOINT;
import static org.elasticsearch.xpack.core.security.authc.oidc.OpenIdConnectRealmSettings.OP_ISSUER;
import static org.elasticsearch.xpack.core.security.authc.oidc.OpenIdConnectRealmSettings.OP_JWKSET_PATH;
import static org.elasticsearch.xpack.core.security.authc.oidc.OpenIdConnectRealmSettings.OP_NAME;
import static org.elasticsearch.xpack.core.security.authc.oidc.OpenIdConnectRealmSettings.OP_TOKEN_ENDPOINT;
import static org.elasticsearch.xpack.core.security.authc.oidc.OpenIdConnectRealmSettings.OP_USERINFO_ENDPOINT;
import static org.elasticsearch.xpack.core.security.authc.oidc.OpenIdConnectRealmSettings.POPULATE_USER_METADATA;
import static org.elasticsearch.xpack.core.security.authc.oidc.OpenIdConnectRealmSettings.PRINCIPAL_CLAIM;
import static org.elasticsearch.xpack.core.security.authc.oidc.OpenIdConnectRealmSettings.RP_CLIENT_ID;
import static org.elasticsearch.xpack.core.security.authc.oidc.OpenIdConnectRealmSettings.RP_CLIENT_SECRET;
import static org.elasticsearch.xpack.core.security.authc.oidc.OpenIdConnectRealmSettings.RP_REDIRECT_URI;
import static org.elasticsearch.xpack.core.security.authc.oidc.OpenIdConnectRealmSettings.RP_RESPONSE_TYPE;
import static org.elasticsearch.xpack.core.security.authc.oidc.OpenIdConnectRealmSettings.RP_REQUESTED_SCOPES;
import static org.elasticsearch.xpack.core.security.authc.oidc.OpenIdConnectRealmSettings.RP_SIGNATURE_ALGORITHM;

public class OpenIdConnectRealm extends Realm implements Releasable {

    public static final String CONTEXT_TOKEN_DATA = "_oidc_tokendata";
    private final OpenIdConnectProviderConfiguration opConfiguration;
    private final RelyingPartyConfiguration rpConfiguration;
    private final OpenIdConnectAuthenticator openIdConnectAuthenticator;
    private final ClaimParser principalAttribute;
    private final ClaimParser groupsAttribute;
    private final ClaimParser dnAttribute;
    private final ClaimParser nameAttribute;
    private final ClaimParser mailAttribute;
    private final Boolean populateUserMetadata;
    private final UserRoleMapper roleMapper;

    private DelegatedAuthorizationSupport delegatedRealms;

    public OpenIdConnectRealm(RealmConfig config, SSLService sslService, UserRoleMapper roleMapper,
                              ResourceWatcherService watcherService) {
        super(config);
        this.roleMapper = roleMapper;
        this.rpConfiguration = buildRelyingPartyConfiguration(config);
        this.opConfiguration = buildOpenIdConnectProviderConfiguration(config);
<<<<<<< HEAD
        this.openIdConnectAuthenticator =
            new OpenIdConnectAuthenticator(config, opConfiguration, rpConfiguration, sslService, watcherService);
=======
>>>>>>> ebe0f9d3
        this.principalAttribute = ClaimParser.forSetting(logger, PRINCIPAL_CLAIM, config, true);
        this.groupsAttribute = ClaimParser.forSetting(logger, GROUPS_CLAIM, config, false);
        this.dnAttribute = ClaimParser.forSetting(logger, DN_CLAIM, config, false);
        this.nameAttribute = ClaimParser.forSetting(logger, NAME_CLAIM, config, false);
        this.mailAttribute = ClaimParser.forSetting(logger, MAIL_CLAIM, config, false);
        this.populateUserMetadata = config.getSetting(POPULATE_USER_METADATA);
        if (TokenService.isTokenServiceEnabled(config.settings()) == false) {
            throw new IllegalStateException("OpenID Connect Realm requires that the token service be enabled ("
                + XPackSettings.TOKEN_SERVICE_ENABLED_SETTING.getKey() + ")");
        }
<<<<<<< HEAD
=======
        this.openIdConnectAuthenticator =
            new OpenIdConnectAuthenticator(config, opConfiguration, rpConfiguration, sslService, watcherService);
>>>>>>> ebe0f9d3
    }

    // For testing
    OpenIdConnectRealm(RealmConfig config, OpenIdConnectAuthenticator authenticator, UserRoleMapper roleMapper) {
        super(config);
        this.roleMapper = roleMapper;
        this.rpConfiguration = buildRelyingPartyConfiguration(config);
        this.opConfiguration = buildOpenIdConnectProviderConfiguration(config);
        this.openIdConnectAuthenticator = authenticator;
        this.principalAttribute = ClaimParser.forSetting(logger, PRINCIPAL_CLAIM, config, true);
        this.groupsAttribute = ClaimParser.forSetting(logger, GROUPS_CLAIM, config, false);
        this.dnAttribute = ClaimParser.forSetting(logger, DN_CLAIM, config, false);
        this.nameAttribute = ClaimParser.forSetting(logger, NAME_CLAIM, config, false);
        this.mailAttribute = ClaimParser.forSetting(logger, MAIL_CLAIM, config, false);
        this.populateUserMetadata = config.getSetting(POPULATE_USER_METADATA);
    }

    @Override
    public void initialize(Iterable<Realm> realms, XPackLicenseState licenseState) {
        if (delegatedRealms != null) {
            throw new IllegalStateException("Realm has already been initialized");
        }
        delegatedRealms = new DelegatedAuthorizationSupport(realms, config, licenseState);
    }

    @Override
    public boolean supports(AuthenticationToken token) {
        return token instanceof OpenIdConnectToken;
    }

    @Override
    public AuthenticationToken token(ThreadContext context) {
        return null;
    }

    @Override
    public void authenticate(AuthenticationToken token, ActionListener<AuthenticationResult> listener) {
        if (token instanceof OpenIdConnectToken) {
            OpenIdConnectToken oidcToken = (OpenIdConnectToken) token;
            openIdConnectAuthenticator.authenticate(oidcToken, ActionListener.wrap(
                jwtClaimsSet -> buildUserFromClaims(jwtClaimsSet, listener),
                e -> {
                    logger.debug("Failed to consume the OpenIdConnectToken ", e);
                    if (e instanceof ElasticsearchSecurityException) {
                        listener.onResponse(AuthenticationResult.unsuccessful("Failed to authenticate user with OpenID Connect", e));
                    } else {
                        listener.onFailure(e);
                    }
                }));
        } else {
            listener.onResponse(AuthenticationResult.notHandled());
        }
    }

    @Override
    public void lookupUser(String username, ActionListener<User> listener) {
        listener.onResponse(null);
    }


    private void buildUserFromClaims(JWTClaimsSet claims, ActionListener<AuthenticationResult> authResultListener) {
        final String principal = principalAttribute.getClaimValue(claims);
        if (Strings.isNullOrEmpty(principal)) {
            authResultListener.onResponse(AuthenticationResult.unsuccessful(
                principalAttribute + "not found in " + claims.toJSONObject(), null));
            return;
        }

        if (delegatedRealms.hasDelegation()) {
            delegatedRealms.resolve(principal, authResultListener);
            return;
        }

        final Map<String, Object> userMetadata = new HashMap<>();
        if (populateUserMetadata) {
            Map<String, Object> claimsMap = claims.getClaims();
            /*
             * We whitelist the Types that we want to parse as metadata from the Claims, explicitly filtering out {@link Date}s
             */
            Set<Map.Entry> allowedEntries = claimsMap.entrySet().stream().filter(entry -> {
                Object v = entry.getValue();
                return (v instanceof String || v instanceof Boolean || v instanceof Number || v instanceof Collections);
            }).collect(Collectors.toSet());
            for (Map.Entry entry : allowedEntries) {
                userMetadata.put("oidc(" + entry.getKey() + ")", entry.getValue());
            }
        }
        final List<String> groups = groupsAttribute.getClaimValues(claims);
        final String dn = dnAttribute.getClaimValue(claims);
        final String mail = mailAttribute.getClaimValue(claims);
        final String name = nameAttribute.getClaimValue(claims);
        UserRoleMapper.UserData userData = new UserRoleMapper.UserData(principal, dn, groups, userMetadata, config);
        roleMapper.resolveRoles(userData, ActionListener.wrap(roles -> {
            final User user = new User(principal, roles.toArray(Strings.EMPTY_ARRAY), name, mail, userMetadata, true);
            authResultListener.onResponse(AuthenticationResult.success(user));
        }, authResultListener::onFailure));

    }

    private RelyingPartyConfiguration buildRelyingPartyConfiguration(RealmConfig config) {
        final String redirectUriString = require(config, RP_REDIRECT_URI);
        final URI redirectUri;
        try {
            redirectUri = new URI(redirectUriString);
        } catch (URISyntaxException e) {
            // This should never happen as it's already validated in the settings
            throw new SettingsException("Invalid URI:" + RP_REDIRECT_URI.getKey(), e);
        }
        final ClientID clientId = new ClientID(require(config, RP_CLIENT_ID));
        final SecureString clientSecret = config.getSetting(RP_CLIENT_SECRET);
        final ResponseType responseType;
        try {
            // This should never happen as it's already validated in the settings
            responseType = ResponseType.parse(require(config, RP_RESPONSE_TYPE));
        } catch (ParseException e) {
            throw new SettingsException("Invalid value for " + RP_RESPONSE_TYPE.getKey(), e);
        }

        final Scope requestedScope = new Scope(config.getSetting(RP_REQUESTED_SCOPES).toArray(Strings.EMPTY_ARRAY));
        if (requestedScope.contains("openid") == false) {
            requestedScope.add("openid");
        }
        final JWSAlgorithm signatureAlgorithm = JWSAlgorithm.parse(require(config, RP_SIGNATURE_ALGORITHM));

        return new RelyingPartyConfiguration(clientId, clientSecret, redirectUri, responseType, requestedScope,
            signatureAlgorithm);
    }

    private OpenIdConnectProviderConfiguration buildOpenIdConnectProviderConfiguration(RealmConfig config) {
        String providerName = require(config, OP_NAME);
        Issuer issuer = new Issuer(require(config, OP_ISSUER));

        String jwkSetUrl = require(config, OP_JWKSET_PATH);

        URI authorizationEndpoint;
        try {
            authorizationEndpoint = new URI(require(config, OP_AUTHORIZATION_ENDPOINT));
        } catch (URISyntaxException e) {
            // This should never happen as it's already validated in the settings
            throw new SettingsException("Invalid URI: " + OP_AUTHORIZATION_ENDPOINT.getKey(), e);
        }
        URI tokenEndpoint;
        try {
            tokenEndpoint = new URI(require(config, OP_TOKEN_ENDPOINT));
        } catch (URISyntaxException e) {
            // This should never happen as it's already validated in the settings
            throw new SettingsException("Invalid URL: " + OP_TOKEN_ENDPOINT.getKey(), e);
        }
        URI userinfoEndpoint;
        try {
            userinfoEndpoint = (config.getSetting(OP_USERINFO_ENDPOINT, () -> null) == null) ? null :
                new URI(config.getSetting(OP_USERINFO_ENDPOINT, () -> null));
        } catch (URISyntaxException e) {
            // This should never happen as it's already validated in the settings
            throw new SettingsException("Invalid URI: " + OP_USERINFO_ENDPOINT.getKey(), e);
        }

        return new OpenIdConnectProviderConfiguration(providerName, issuer, jwkSetUrl, authorizationEndpoint, tokenEndpoint,
            userinfoEndpoint);
    }

    private static String require(RealmConfig config, Setting.AffixSetting<String> setting) {
        final String value = config.getSetting(setting);
        if (value.isEmpty()) {
            throw new SettingsException("The configuration setting [" + RealmSettings.getFullSettingKey(config, setting)
                + "] is required");
        }
        return value;
    }

    /**
     * Creates the URI for an OIDC Authentication Request from the realm configuration using URI Query String Serialization and
     * possibly generates a state parameter and a nonce. It then returns the URI, state and nonce encapsulated in a
     * {@link OpenIdConnectPrepareAuthenticationResponse}. A facilitator can provide a state and a nonce parameter in two cases:
     * <ul>
     *     <li>In case of Kibana, it allows for a better UX by ensuring that all requests to an OpenID Connect Provider within
     *     the same browser context (even across tabs) will use the same state and nonce values.</li>
     *     <li>In case of custom facilitators, the implementer might require/support generating the state parameter in order
     *     to tie this to an anti-XSRF token.</li>
     * </ul>
     *
     *
     * @param existingState An existing state that can be reused or null if we need to generate one
     * @param existingNonce An existing nonce that can be reused or null if we need to generate one
     *
     * @return an {@link OpenIdConnectPrepareAuthenticationResponse}
     */
    public OpenIdConnectPrepareAuthenticationResponse buildAuthenticationRequestUri(@Nullable String existingState,
                                                                                    @Nullable String existingNonce) {
        final State state = existingState != null ? new State(existingState) : new State();
        final Nonce nonce = existingNonce != null ? new Nonce(existingNonce) : new Nonce();
        final AuthenticationRequest authenticationRequest = new AuthenticationRequest(
            opConfiguration.getAuthorizationEndpoint(),
            rpConfiguration.getResponseType(),
            rpConfiguration.getRequestedScope(),
            rpConfiguration.getClientId(),
            rpConfiguration.getRedirectUri(),
            state,
            nonce);
<<<<<<< HEAD

        return new OpenIdConnectPrepareAuthenticationResponse(authenticationRequest.toURI().toString(),
            state.getValue(), nonce.getValue());
    }

    public boolean isIssuerValid(String issuer) {
        return this.opConfiguration.getIssuer().getValue().equals(issuer);
=======

        return new OpenIdConnectPrepareAuthenticationResponse(authenticationRequest.toURI().toString(),
            state.getValue(), nonce.getValue());
>>>>>>> ebe0f9d3
    }

    @Override
    public void close() {
        openIdConnectAuthenticator.close();
    }

    static final class ClaimParser {
        private final String name;
        private final Function<JWTClaimsSet, List<String>> parser;

        ClaimParser(String name, Function<JWTClaimsSet, List<String>> parser) {
            this.name = name;
            this.parser = parser;
        }

        List<String> getClaimValues(JWTClaimsSet claims) {
            return parser.apply(claims);
        }

        String getClaimValue(JWTClaimsSet claims) {
            List<String> claimValues = parser.apply(claims);
            if (claimValues == null || claimValues.isEmpty()) {
                return null;
            } else {
                return claimValues.get(0);
            }
        }

        @Override
        public String toString() {
            return name;
        }

        static ClaimParser forSetting(Logger logger, OpenIdConnectRealmSettings.ClaimSetting setting, RealmConfig realmConfig,
                                      boolean required) {

            if (realmConfig.hasSetting(setting.getClaim())) {
                String claimName = realmConfig.getSetting(setting.getClaim());
                if (realmConfig.hasSetting(setting.getPattern())) {
                    Pattern regex = Pattern.compile(realmConfig.getSetting(setting.getPattern()));
                    return new ClaimParser(
                        "OpenID Connect Claim [" + claimName + "] with pattern [" + regex.pattern() + "] for ["
                            + setting.name(realmConfig) + "]",
                        claims -> {
                            Object claimValueObject = claims.getClaim(claimName);
                            List<String> values;
                            if (claimValueObject == null) {
                                values = Collections.emptyList();
                            } else if (claimValueObject instanceof String) {
                                values = Collections.singletonList((String) claimValueObject);
<<<<<<< HEAD
                            } else if (claimValueObject instanceof List == false) {
                                throw new SettingsException("Setting [" + RealmSettings.getFullSettingKey(realmConfig, setting.getClaim())
                                    + " expects a claim with String or a String Array value but found a "
                                    + claimValueObject.getClass().getName());
                            } else {
                                values = (List<String>) claimValueObject;
=======
                            } else if (claimValueObject instanceof List) {
                                values = (List<String>) claimValueObject;
                            } else {
                                throw new SettingsException("Setting [" + RealmSettings.getFullSettingKey(realmConfig, setting.getClaim())
                                    + " expects a claim with String or a String Array value but found a "
                                    + claimValueObject.getClass().getName());
>>>>>>> ebe0f9d3
                            }
                            return values.stream().map(s -> {
                                final Matcher matcher = regex.matcher(s);
                                if (matcher.find() == false) {
                                    logger.debug("OpenID Connect Claim [{}] is [{}], which does not match [{}]",
                                        claimName, s, regex.pattern());
                                    return null;
                                }
                                final String value = matcher.group(1);
                                if (Strings.isNullOrEmpty(value)) {
                                    logger.debug("OpenID Connect Claim [{}] is [{}], which does match [{}] but group(1) is empty",
                                        claimName, s, regex.pattern());
                                    return null;
                                }
                                return value;
                            }).filter(Objects::nonNull).collect(Collectors.toList());
                        });
                } else {
                    return new ClaimParser(
                        "OpenID Connect Claim [" + claimName + "] for [" + setting.name(realmConfig) + "]",
                        claims -> {
                            Object claimValueObject = claims.getClaim(claimName);
                            if (claimValueObject == null) {
                                return Collections.emptyList();
                            } else if (claimValueObject instanceof String) {
                                return Collections.singletonList((String) claimValueObject);
                            } else if (claimValueObject instanceof List == false) {
                                throw new SettingsException("Setting [" + RealmSettings.getFullSettingKey(realmConfig, setting.getClaim())
                                    + " expects a claim with String or a String Array value but found a "
                                    + claimValueObject.getClass().getName());
                            }
                            return (List<String>) claimValueObject;
                        });
                }
            } else if (required) {
                throw new SettingsException("Setting [" + RealmSettings.getFullSettingKey(realmConfig, setting.getClaim())
                    + "] is required");
            } else if (realmConfig.hasSetting(setting.getPattern())) {
                throw new SettingsException("Setting [" + RealmSettings.getFullSettingKey(realmConfig, setting.getPattern())
                    + "] cannot be set unless [" + RealmSettings.getFullSettingKey(realmConfig, setting.getClaim())
                    + "] is also set");
            } else {
                return new ClaimParser("No OpenID Connect Claim for [" + setting.name(realmConfig) + "]",
                    attributes -> Collections.emptyList());
            }
        }
    }
}
<|MERGE_RESOLUTION|>--- conflicted
+++ resolved
@@ -98,11 +98,6 @@
         this.roleMapper = roleMapper;
         this.rpConfiguration = buildRelyingPartyConfiguration(config);
         this.opConfiguration = buildOpenIdConnectProviderConfiguration(config);
-<<<<<<< HEAD
-        this.openIdConnectAuthenticator =
-            new OpenIdConnectAuthenticator(config, opConfiguration, rpConfiguration, sslService, watcherService);
-=======
->>>>>>> ebe0f9d3
         this.principalAttribute = ClaimParser.forSetting(logger, PRINCIPAL_CLAIM, config, true);
         this.groupsAttribute = ClaimParser.forSetting(logger, GROUPS_CLAIM, config, false);
         this.dnAttribute = ClaimParser.forSetting(logger, DN_CLAIM, config, false);
@@ -113,11 +108,8 @@
             throw new IllegalStateException("OpenID Connect Realm requires that the token service be enabled ("
                 + XPackSettings.TOKEN_SERVICE_ENABLED_SETTING.getKey() + ")");
         }
-<<<<<<< HEAD
-=======
         this.openIdConnectAuthenticator =
             new OpenIdConnectAuthenticator(config, opConfiguration, rpConfiguration, sslService, watcherService);
->>>>>>> ebe0f9d3
     }
 
     // For testing
@@ -317,7 +309,6 @@
             rpConfiguration.getRedirectUri(),
             state,
             nonce);
-<<<<<<< HEAD
 
         return new OpenIdConnectPrepareAuthenticationResponse(authenticationRequest.toURI().toString(),
             state.getValue(), nonce.getValue());
@@ -325,11 +316,6 @@
 
     public boolean isIssuerValid(String issuer) {
         return this.opConfiguration.getIssuer().getValue().equals(issuer);
-=======
-
-        return new OpenIdConnectPrepareAuthenticationResponse(authenticationRequest.toURI().toString(),
-            state.getValue(), nonce.getValue());
->>>>>>> ebe0f9d3
     }
 
     @Override
@@ -381,21 +367,12 @@
                                 values = Collections.emptyList();
                             } else if (claimValueObject instanceof String) {
                                 values = Collections.singletonList((String) claimValueObject);
-<<<<<<< HEAD
-                            } else if (claimValueObject instanceof List == false) {
-                                throw new SettingsException("Setting [" + RealmSettings.getFullSettingKey(realmConfig, setting.getClaim())
-                                    + " expects a claim with String or a String Array value but found a "
-                                    + claimValueObject.getClass().getName());
-                            } else {
-                                values = (List<String>) claimValueObject;
-=======
                             } else if (claimValueObject instanceof List) {
                                 values = (List<String>) claimValueObject;
                             } else {
                                 throw new SettingsException("Setting [" + RealmSettings.getFullSettingKey(realmConfig, setting.getClaim())
                                     + " expects a claim with String or a String Array value but found a "
                                     + claimValueObject.getClass().getName());
->>>>>>> ebe0f9d3
                             }
                             return values.stream().map(s -> {
                                 final Matcher matcher = regex.matcher(s);
