--- conflicted
+++ resolved
@@ -35,9 +35,6 @@
 import org.elasticsearch.common.xcontent.ToXContent;
 import org.elasticsearch.common.xcontent.XContentBuilder;
 import org.elasticsearch.common.xcontent.XContentType;
-<<<<<<< HEAD
-import org.elasticsearch.index.mapper.internal.*;
-=======
 import org.elasticsearch.index.mapper.MetadataFieldMapper.TypeParser;
 import org.elasticsearch.index.mapper.internal.AllFieldMapper;
 import org.elasticsearch.index.mapper.internal.IdFieldMapper;
@@ -49,7 +46,6 @@
 import org.elasticsearch.index.mapper.internal.TimestampFieldMapper;
 import org.elasticsearch.index.mapper.internal.TypeFieldMapper;
 import org.elasticsearch.index.mapper.internal.UidFieldMapper;
->>>>>>> c512cc52
 import org.elasticsearch.index.mapper.object.ObjectMapper;
 import org.elasticsearch.index.mapper.object.RootObjectMapper;
 import org.elasticsearch.search.internal.SearchContext;
@@ -89,35 +85,12 @@
             this.builderContext = new Mapper.BuilderContext(indexSettings, new ContentPath(1));
             this.rootObjectMapper = builder.build(builderContext);
 
-<<<<<<< HEAD
-            // TODO: find a cleaner way to handle existing root mappings and using their field type as the default.
-            // the vast majority of these root mappers only need the existing type for backwards compatibility, since
-            // the pre 2.0 field type settings could be modified
-
-            // UID first so it will be the first stored field to load (so will benefit from "fields: []" early termination
-            this.rootMappers.put(UidFieldMapper.class, new UidFieldMapper(indexSettings, mapperService.fullName(UidFieldMapper.NAME)));
-            this.rootMappers.put(IdFieldMapper.class, new IdFieldMapper(indexSettings, mapperService.fullName(IdFieldMapper.NAME)));
-            this.rootMappers.put(RoutingFieldMapper.class, new RoutingFieldMapper(indexSettings, mapperService.fullName(RoutingFieldMapper.NAME)));
-            // add default mappers, order is important (for example analyzer should come before the rest to set context.analyzer)
-            this.rootMappers.put(IndexFieldMapper.class, new IndexFieldMapper(indexSettings, mapperService.fullName(IndexFieldMapper.NAME)));
-            this.rootMappers.put(SourceFieldMapper.class, new SourceFieldMapper(indexSettings));
-            this.rootMappers.put(TypeFieldMapper.class, new TypeFieldMapper(indexSettings, mapperService.fullName(TypeFieldMapper.NAME)));
-            this.rootMappers.put(AllFieldMapper.class, new AllFieldMapper(indexSettings, mapperService.fullName(AllFieldMapper.NAME)));
-            this.rootMappers.put(TimestampFieldMapper.class, new TimestampFieldMapper(indexSettings, mapperService.fullName(TimestampFieldMapper.NAME)));
-            this.rootMappers.put(TTLFieldMapper.class, new TTLFieldMapper(indexSettings));
-            this.rootMappers.put(VersionFieldMapper.class, new VersionFieldMapper(indexSettings));
-            this.rootMappers.put(SeqNoFieldMapper.class, new SeqNoFieldMapper(indexSettings));
-            this.rootMappers.put(ParentFieldMapper.class, new ParentFieldMapper(indexSettings, mapperService.fullName(ParentFieldMapper.NAME), /* parent type */builder.name()));
-            // _field_names last so that it can see all other fields
-            this.rootMappers.put(FieldNamesFieldMapper.class, new FieldNamesFieldMapper(indexSettings, mapperService.fullName(FieldNamesFieldMapper.NAME)));
-=======
             for (Map.Entry<String, MetadataFieldMapper.TypeParser> entry : mapperService.mapperRegistry.getMetadataMapperParsers().entrySet()) {
                 final String name = entry.getKey();
                 final TypeParser parser = entry.getValue();
                 final MetadataFieldMapper metadataMapper = parser.getDefault(indexSettings, mapperService.fullName(name), builder.name());
                 metadataMappers.put(metadataMapper.getClass(), metadataMapper);
             }
->>>>>>> c512cc52
         }
 
         public Builder meta(Map<String, Object> meta) {
