--- conflicted
+++ resolved
@@ -57,11 +57,7 @@
             threadPool,
             actionFilters,
             DeleteDataStreamLifecycleAction.Request::new,
-<<<<<<< HEAD
             projectResolver,
-            indexNameExpressionResolver,
-=======
->>>>>>> 90bfdbc2
             EsExecutors.DIRECT_EXECUTOR_SERVICE
         );
         this.indexNameExpressionResolver = indexNameExpressionResolver;
