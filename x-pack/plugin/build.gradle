import org.elasticsearch.gradle.LoggedExec
import org.elasticsearch.gradle.MavenFilteringHack
import org.elasticsearch.gradle.test.NodeInfo

import java.nio.charset.StandardCharsets
import java.nio.file.Files
import java.nio.file.Path
import java.nio.file.StandardCopyOption
import org.elasticsearch.gradle.test.RunTask;

apply plugin: 'elasticsearch.standalone-rest-test'
apply plugin: 'elasticsearch.rest-test'

archivesBaseName = 'x-pack'

<<<<<<< HEAD
es_meta_plugin {
  name = 'x-pack'
  description = 'Elasticsearch Expanded Pack Plugin'
  plugins = ['ccr', 'core', 'deprecation', 'graph', 'logstash',
             'ml', 'monitoring', 'security', 'upgrade', 'watcher', 'sql', 'rollup']
}

=======
>>>>>>> 0d1a98f5
dependencies {
  testCompile project(path: xpackModule('core'), configuration: 'testArtifacts')
}

// https://github.com/elastic/x-plugins/issues/724
configurations {
  testArtifacts.extendsFrom testRuntime
}

task testJar(type: Jar) {
  appendix 'test'
  from sourceSets.test.output
  /*
   * Stick the license and notice file in the jar. This isn't strictly
   * needed because we don't publish it but it makes our super-paranoid
   * tests happy.
   */
  metaInf {
    from(project.licenseFile.parent) {
      include project.licenseFile.name
      rename { 'LICENSE.txt' }
    }
    from(project.noticeFile.parent) {
      include project.noticeFile.name
    }
  }
}
artifacts {
  testArtifacts testJar
}

integTestRunner {
  /*
   * We have to disable setting the number of available processors as tests in the same JVM randomize processors and will step on each
   * other if we allow them to set the number of available processors as it's set-once in Netty.
   */
  systemProperty 'es.set.netty.runtime.available.processors', 'false'


  // TODO: fix this rest test to not depend on a hardcoded port!
  def blacklist = ['getting_started/10_monitor_cluster_health/*']
  boolean snapshot = "true".equals(System.getProperty("build.snapshot", "true"))
  if (!snapshot) {
    // these tests attempt to install basic/internal licenses signed against the dev/public.key
    // Since there is no infrastructure in place (anytime soon) to generate licenses using the production
    // private key, these tests are whitelisted in non-snapshot test runs
    blacklist.addAll(['xpack/15_basic/*', 'license/20_put_license/*'])
  }
  systemProperty 'tests.rest.blacklist', blacklist.join(',')
}

// location of generated keystores and certificates
File keystoreDir = new File(project.buildDir, 'keystore')

// Generate the node's keystore
File nodeKeystore = new File(keystoreDir, 'test-node.jks')
task createNodeKeyStore(type: LoggedExec) {
  doFirst {
    if (nodeKeystore.parentFile.exists() == false) {
      nodeKeystore.parentFile.mkdirs()
    }
    if (nodeKeystore.exists()) {
      delete nodeKeystore
    }
  }
  executable = new File(project.runtimeJavaHome, 'bin/keytool')
  standardInput = new ByteArrayInputStream('FirstName LastName\nUnit\nOrganization\nCity\nState\nNL\nyes\n\n'.getBytes('UTF-8'))
  args '-genkey',
          '-alias', 'test-node',
          '-keystore', nodeKeystore,
          '-keyalg', 'RSA',
          '-keysize', '2048',
          '-validity', '712',
          '-dname', 'CN=smoke-test-plugins-ssl',
          '-keypass', 'keypass',
          '-storepass', 'keypass'
}

// Add keystores to test classpath: it expects it there
sourceSets.test.resources.srcDir(keystoreDir)
processTestResources.dependsOn(createNodeKeyStore)

integTestCluster {
  dependsOn createNodeKeyStore
  setting 'xpack.ml.enabled', 'true'
  setting 'xpack.security.enabled', 'true'
  setting 'logger.org.elasticsearch.xpack.ml.datafeed', 'TRACE'
  // Integration tests are supposed to enable/disable exporters before/after each test
  setting 'xpack.monitoring.exporters._local.type', 'local'
  setting 'xpack.monitoring.exporters._local.enabled', 'false'
  setting 'xpack.security.authc.token.enabled', 'true'
  setting 'xpack.security.transport.ssl.enabled', 'true'
  setting 'xpack.security.transport.ssl.keystore.path', nodeKeystore.name
  setting 'xpack.security.transport.ssl.verification_mode', 'certificate'
  setting 'xpack.security.audit.enabled', 'true'
  setting 'xpack.license.self_generated.type', 'trial'
  keystoreSetting 'bootstrap.password', 'x-pack-test-password'
  keystoreSetting 'xpack.security.authc.token.passphrase', 'x-pack-token-service-password'
  keystoreSetting 'xpack.security.transport.ssl.keystore.secure_password', 'keypass'
  distribution = 'zip' // this is important since we use the reindex module in ML

  setupCommand 'setupTestUser', 'bin/elasticsearch-users', 'useradd', 'x_pack_rest_user', '-p', 'x-pack-test-password', '-r', 'superuser'

  extraConfigFile nodeKeystore.name, nodeKeystore

  waitCondition = { NodeInfo node, AntBuilder ant ->
      File tmpFile = new File(node.cwd, 'wait.success')

      for (int i = 0; i < 10; i++) {
        // we use custom wait logic here as the elastic user is not available immediately and ant.get will fail when a 401 is returned
        HttpURLConnection httpURLConnection = null;
        try {
          httpURLConnection = (HttpURLConnection) new URL("http://${node.httpUri()}/_cluster/health?wait_for_nodes=${numNodes}&wait_for_status=yellow").openConnection();
          httpURLConnection.setRequestProperty("Authorization", "Basic " +
                  Base64.getEncoder().encodeToString("x_pack_rest_user:x-pack-test-password".getBytes(StandardCharsets.UTF_8)));
          httpURLConnection.setRequestMethod("GET");
          httpURLConnection.connect();
          if (httpURLConnection.getResponseCode() == 200) {
            tmpFile.withWriter StandardCharsets.UTF_8.name(), {
              it.write(httpURLConnection.getInputStream().getText(StandardCharsets.UTF_8.name()))
            }
          }
        } catch (Exception e) {
          if (i == 9) {
            logger.error("final attempt of calling cluster health failed", e)
          } else {
            logger.debug("failed to call cluster health", e)
          }
        } finally {
          if (httpURLConnection != null) {
            httpURLConnection.disconnect();
          }
        }

        // did not start, so wait a bit before trying again
        Thread.sleep(500L);
      }
      return tmpFile.exists()
  }
}<|MERGE_RESOLUTION|>--- conflicted
+++ resolved
@@ -13,16 +13,6 @@
 
 archivesBaseName = 'x-pack'
 
-<<<<<<< HEAD
-es_meta_plugin {
-  name = 'x-pack'
-  description = 'Elasticsearch Expanded Pack Plugin'
-  plugins = ['ccr', 'core', 'deprecation', 'graph', 'logstash',
-             'ml', 'monitoring', 'security', 'upgrade', 'watcher', 'sql', 'rollup']
-}
-
-=======
->>>>>>> 0d1a98f5
 dependencies {
   testCompile project(path: xpackModule('core'), configuration: 'testArtifacts')
 }
