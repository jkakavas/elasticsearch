/*
 * Copyright Elasticsearch B.V. and/or licensed to Elasticsearch B.V. under one
 * or more contributor license agreements. Licensed under the Elastic License
 * 2.0 and the Server Side Public License, v 1; you may not use this file except
 * in compliance with, at your election, the Elastic License 2.0 or the Server
 * Side Public License, v 1.
 */

package org.elasticsearch.packaging.test;

import com.fasterxml.jackson.databind.JsonNode;
import com.fasterxml.jackson.databind.ObjectMapper;

import org.apache.http.client.fluent.Request;
import org.elasticsearch.packaging.util.Installation;
import org.elasticsearch.packaging.util.Platforms;
import org.elasticsearch.packaging.util.ProcessInfo;
import org.elasticsearch.packaging.util.ServerUtils;
import org.elasticsearch.packaging.util.Shell;
import org.elasticsearch.packaging.util.Shell.Result;
import org.elasticsearch.packaging.util.docker.DockerRun;
import org.junit.After;
import org.junit.Before;
import org.junit.BeforeClass;

import java.io.IOException;
import java.nio.file.Files;
import java.nio.file.Path;
import java.util.Arrays;
import java.util.HashMap;
import java.util.List;
import java.util.Map;
import java.util.Optional;
import java.util.Set;
import java.util.stream.Collectors;
import java.util.stream.Stream;

import static java.nio.file.attribute.PosixFilePermissions.fromString;
import static org.elasticsearch.packaging.util.Distribution.Packaging;
import static org.elasticsearch.packaging.util.FileMatcher.Fileness.Directory;
import static org.elasticsearch.packaging.util.FileMatcher.Fileness.File;
import static org.elasticsearch.packaging.util.FileMatcher.p600;
import static org.elasticsearch.packaging.util.FileMatcher.p644;
import static org.elasticsearch.packaging.util.FileMatcher.p660;
import static org.elasticsearch.packaging.util.FileMatcher.p750;
import static org.elasticsearch.packaging.util.FileMatcher.p755;
import static org.elasticsearch.packaging.util.FileMatcher.p775;
import static org.elasticsearch.packaging.util.FileUtils.append;
import static org.elasticsearch.packaging.util.FileUtils.rm;
import static org.elasticsearch.packaging.util.docker.Docker.chownWithPrivilegeEscalation;
import static org.elasticsearch.packaging.util.docker.Docker.copyFromContainer;
import static org.elasticsearch.packaging.util.docker.Docker.existsInContainer;
import static org.elasticsearch.packaging.util.docker.Docker.findInContainer;
import static org.elasticsearch.packaging.util.docker.Docker.getContainerLogs;
import static org.elasticsearch.packaging.util.docker.Docker.getImageHealthcheck;
import static org.elasticsearch.packaging.util.docker.Docker.getImageLabels;
import static org.elasticsearch.packaging.util.docker.Docker.getJson;
import static org.elasticsearch.packaging.util.docker.Docker.listContents;
import static org.elasticsearch.packaging.util.docker.Docker.mkDirWithPrivilegeEscalation;
import static org.elasticsearch.packaging.util.docker.Docker.removeContainer;
import static org.elasticsearch.packaging.util.docker.Docker.restartContainer;
import static org.elasticsearch.packaging.util.docker.Docker.rmDirWithPrivilegeEscalation;
import static org.elasticsearch.packaging.util.docker.Docker.runContainer;
import static org.elasticsearch.packaging.util.docker.Docker.runContainerExpectingFailure;
import static org.elasticsearch.packaging.util.docker.Docker.verifyContainerInstallation;
import static org.elasticsearch.packaging.util.docker.Docker.waitForElasticsearch;
import static org.elasticsearch.packaging.util.docker.DockerFileMatcher.file;
import static org.elasticsearch.packaging.util.docker.DockerRun.builder;
import static org.hamcrest.Matchers.allOf;
import static org.hamcrest.Matchers.arrayContaining;
import static org.hamcrest.Matchers.contains;
import static org.hamcrest.Matchers.containsString;
import static org.hamcrest.Matchers.emptyString;
import static org.hamcrest.Matchers.equalTo;
import static org.hamcrest.Matchers.hasItems;
import static org.hamcrest.Matchers.hasKey;
import static org.hamcrest.Matchers.is;
import static org.hamcrest.Matchers.matchesPattern;
import static org.hamcrest.Matchers.not;
import static org.hamcrest.Matchers.nullValue;
import static org.hamcrest.Matchers.startsWith;
import static org.junit.Assume.assumeFalse;
import static org.junit.Assume.assumeTrue;

/**
 * This class tests the Elasticsearch Docker images. We have several:
 * <ul>
 *     <li>The default image with a custom, small base image</li>
 *     <li>A UBI-based image</li>
 *     <li>Another UBI image for Iron Bank</li>
 *     <li>Images for Cloud</li>
 * </ul>
 */
public class DockerTests extends PackagingTestCase {
    private Path tempDir;
<<<<<<< HEAD
    private Path hostHttpCaCert;
    private static final String USERNAME = "elastic";
=======
>>>>>>> cff383f2
    private static final String PASSWORD = "nothunter2";

    @BeforeClass
    public static void filterDistros() {
        assumeTrue("only Docker", distribution().isDocker());
    }

    @Before
    public void setupTest() throws IOException {
        installation = runContainer(distribution(), builder().envVar("ELASTIC_PASSWORD", PASSWORD));
        tempDir = createTempDir(DockerTests.class.getSimpleName());
        final Path autoConfigurationDir = findInContainer(installation.config, "d", "\"tls_auto_config_initial_node_*\"");
        assert autoConfigurationDir != null : "Unable to find the auto-configured HTTP CA cert in the container";
        hostHttpCaCert = tempDir.resolve("http_ca.crt");
        copyFromContainer(autoConfigurationDir.resolve("http_ca.crt"), hostHttpCaCert);
    }

    @After
    public void teardownTest() {
        removeContainer();
        rm(tempDir);
    }

    /**
     * Checks that the Docker image can be run, and that it passes various checks.
     */
    public void test010Install() throws Exception {
        verifyContainerInstallation(installation);
        verifySecurityAutoConfigured(installation);
    }

    /**
     * Check that security is enabled
     */
    public void test011SecurityEnabledStatus() throws Exception {
<<<<<<< HEAD
        waitForElasticsearch(installation, USERNAME, PASSWORD, hostHttpCaCert);
        final int statusCode = ServerUtils.makeRequestAndGetStatus(
            Request.Get("https://localhost:9200"),
            USERNAME,
            "wrong_password",
            hostHttpCaCert
        );
=======
        waitForElasticsearch(installation, "elastic", PASSWORD);
        final int statusCode = makeRequestAsElastic("wrong_password");
>>>>>>> cff383f2
        assertThat(statusCode, equalTo(401));
    }

    /**
     * Check that security can be disabled
     */
    public void test012SecurityCanBeDisabled() throws Exception {
        // restart container with security disabled
        runContainer(distribution(), builder().envVar("xpack.security.enabled", "false"));
        waitForElasticsearch(installation);
        final int unauthStatusCode = ServerUtils.makeRequestAndGetStatus(Request.Get("http://localhost:9200"), null, null, null);
        assertThat(unauthStatusCode, equalTo(200));
    }

    /**
     * Checks that no plugins are initially active.
     */
    public void test020PluginsListWithNoPlugins() {
        assumeTrue(
            "Only applies to non-Cloud images",
            distribution.packaging != Packaging.DOCKER_CLOUD && distribution().packaging != Packaging.DOCKER_CLOUD_ESS
        );

        final Installation.Executables bin = installation.executables();
        final Result r = sh.run(bin.pluginTool + " list");

        assertThat("Expected no plugins to be listed", r.stdout, emptyString());
    }

    /**
     * Check that Cloud images bundle a selection of plugins.
     */
    public void test021PluginsListWithPlugins() {
        assumeTrue(
            "Only applies to Cloud images",
            distribution.packaging == Packaging.DOCKER_CLOUD || distribution().packaging == Packaging.DOCKER_CLOUD_ESS
        );

        final Installation.Executables bin = installation.executables();
        final List<String> plugins = sh.run(bin.pluginTool + " list").stdout.lines().collect(Collectors.toList());

        assertThat(
            "Expected standard plugins to be listed",
            plugins,
            equalTo(List.of("repository-azure", "repository-gcs", "repository-s3"))
        );
    }

    /**
     * Checks that ESS images can install plugins from the local archive.
     */
    public void test022InstallPluginsFromLocalArchive() {
        assumeTrue("Only applies to ESS images", distribution().packaging == Packaging.DOCKER_CLOUD_ESS);

        final String plugin = "analysis-icu";

        final Installation.Executables bin = installation.executables();
        List<String> plugins = sh.run(bin.pluginTool + " list").stdout.lines().collect(Collectors.toList());

        assertThat("Expected " + plugin + " to not be installed", plugins, not(hasItems(plugin)));

        // Stuff the proxy settings with garbage, so any attempt to go out to the internet would fail
        sh.getEnv()
            .put("ES_JAVA_OPTS", "-Dhttp.proxyHost=example.org -Dhttp.proxyPort=9999 -Dhttps.proxyHost=example.org -Dhttps.proxyPort=9999");
        sh.run("/opt/plugins/plugin-wrapper.sh install --batch analysis-icu");

        plugins = sh.run(bin.pluginTool + " list").stdout.lines().collect(Collectors.toList());

        assertThat("Expected " + plugin + " to be installed", plugins, hasItems(plugin));
    }

    /**
     * Check that the JDK's cacerts file is a symlink to the copy provided by the operating system.
     */
    public void test040JavaUsesTheOsProvidedKeystore() {
        final String path = sh.run("realpath jdk/lib/security/cacerts").stdout;

        assertThat(path, equalTo("/etc/pki/ca-trust/extracted/java/cacerts"));
    }

    /**
     * Checks that there are Amazon trusted certificates in the cacaerts keystore.
     */
    public void test041AmazonCaCertsAreInTheKeystore() {
        final boolean matches = sh.run("jdk/bin/keytool -cacerts -storepass changeit -list | grep trustedCertEntry").stdout.lines()
            .anyMatch(line -> line.contains("amazonrootca"));

        assertTrue("Expected Amazon trusted cert in cacerts", matches);
    }

    /**
     * Check that when the keystore is created on startup, it is created with the correct permissions.
     */
<<<<<<< HEAD
    public void test042KeystorePermissionsAreCorrect() throws Exception {
        waitForElasticsearch(installation, USERNAME, PASSWORD, hostHttpCaCert);
=======
    public void test042KeystorePermissionsAreCorrect() {
        waitForElasticsearch(installation, "elastic", PASSWORD);
>>>>>>> cff383f2

        assertThat(installation.config("elasticsearch.keystore"), file(p660));
    }

    /**
     * Send some basic index, count and delete requests, in order to check that the installation
     * is minimally functional.
     */
    public void test050BasicApiTests() throws Exception {
<<<<<<< HEAD
        waitForElasticsearch(installation, USERNAME, PASSWORD, hostHttpCaCert);

        assertTrue(existsInContainer(installation.logs.resolve("gc.log")));

        ServerUtils.runElasticsearchTests(USERNAME, PASSWORD, hostHttpCaCert);
=======
        waitForElasticsearch(installation, "elastic", PASSWORD);

        assertTrue(existsInContainer(installation.logs.resolve("gc.log")));

        runElasticsearchTestsAsElastic(PASSWORD);
>>>>>>> cff383f2
    }

    /**
     * Check that the default config can be overridden using a bind mount, and that env vars are respected
     */
    public void test070BindMountCustomPathConfAndJvmOptions() throws Exception {
        copyFromContainer(installation.config("elasticsearch.yml"), tempDir.resolve("elasticsearch.yml"));
        copyFromContainer(installation.config("elasticsearch.keystore"), tempDir.resolve("elasticsearch.keystore"));
        copyFromContainer(installation.config("log4j2.properties"), tempDir.resolve("log4j2.properties"));
        final Path autoConfigurationDir = findInContainer(installation.config, "d", "\"tls_auto_config_initial_node_*\"");
        final String autoConfigurationDirName = autoConfigurationDir.getFileName().toString();
        copyFromContainer(autoConfigurationDir, tempDir.resolve(autoConfigurationDirName));

        // we have to disable Log4j from using JMX lest it will hit a security
        // manager exception before we have configured logging; this will fail
        // startup since we detect usages of logging before it is configured
        final String jvmOptions = "-Xms512m\n-Xmx512m\n-Dlog4j2.disable.jmx=true\n";
        append(tempDir.resolve("jvm.options"), jvmOptions);

        // Make the temp directory and contents accessible when bind-mounted.
        Files.setPosixFilePermissions(tempDir, fromString("rwxrwxrwx"));
        // These permissions are necessary to run the tests under Vagrant
        Files.setPosixFilePermissions(tempDir.resolve("elasticsearch.yml"), p644);
        Files.setPosixFilePermissions(tempDir.resolve("elasticsearch.keystore"), p644);
        Files.setPosixFilePermissions(tempDir.resolve("log4j2.properties"), p644);
        Files.setPosixFilePermissions(tempDir.resolve(autoConfigurationDirName), p750);

        // Restart the container
        runContainer(
            distribution(),
            builder().volume(tempDir, "/usr/share/elasticsearch/config")
                .envVar("ES_JAVA_OPTS", "-XX:-UseCompressedOops")
                .envVar("ELASTIC_PASSWORD", PASSWORD)
        );

<<<<<<< HEAD
        waitForElasticsearch(installation, USERNAME, PASSWORD, hostHttpCaCert);

        final JsonNode nodes = getJson("/_nodes", USERNAME, PASSWORD, hostHttpCaCert).get("nodes");
=======
        waitForElasticsearch(installation, "elastic", PASSWORD);

        final JsonNode nodes = getJson("/_nodes", "elastic", PASSWORD, ServerUtils.getCaCert(installation)).get("nodes");
>>>>>>> cff383f2
        final String nodeId = nodes.fieldNames().next();

        final int heapSize = nodes.at("/" + nodeId + "/jvm/mem/heap_init_in_bytes").intValue();
        final boolean usingCompressedPointers = nodes.at("/" + nodeId + "/jvm/using_compressed_ordinary_object_pointers").asBoolean();

        logger.warn(nodes.at("/" + nodeId + "/jvm/mem/heap_init_in_bytes"));

        assertThat("heap_init_in_bytes", heapSize, equalTo(536870912));
        assertThat("using_compressed_ordinary_object_pointers", usingCompressedPointers, equalTo(false));
    }

    /**
     * Check that the default config can be overridden using a bind mount, and that env vars are respected.
     */
    public void test071BindMountCustomPathWithDifferentUID() throws Exception {
        Platforms.onLinux(() -> {
            final Path tempEsDataDir = tempDir.resolve("esDataDir");
            // Make the local directory and contents accessible when bind-mounted
            mkDirWithPrivilegeEscalation(tempEsDataDir, 1500, 0);

            // Restart the container
            runContainer(
                distribution(),
                builder().volume(tempEsDataDir.toAbsolutePath(), installation.data).envVar("ELASTIC_PASSWORD", PASSWORD)
            );
<<<<<<< HEAD
            final Path autoConfigurationDir = findInContainer(installation.config, "d", "\"tls_auto_config_initial_node_*\"");
            assert autoConfigurationDir != null : "Unable to find the auto-configured HTTP CA cert in the container";
            final Path newHostHttpCaCert = tempDir.resolve("http_ca_2.crt");
            copyFromContainer(autoConfigurationDir.resolve("http_ca.crt"), newHostHttpCaCert);
            waitForElasticsearch(installation, USERNAME, PASSWORD, newHostHttpCaCert);

            final JsonNode nodes = getJson("/_nodes", USERNAME, PASSWORD, newHostHttpCaCert);
=======
            waitForElasticsearch(installation, "elastic", PASSWORD);

            final JsonNode nodes = getJson("/_nodes", "elastic", PASSWORD, ServerUtils.getCaCert(installation));
>>>>>>> cff383f2

            assertThat(nodes.at("/_nodes/total").intValue(), equalTo(1));
            assertThat(nodes.at("/_nodes/successful").intValue(), equalTo(1));
            assertThat(nodes.at("/_nodes/failed").intValue(), equalTo(0));

            // Ensure container is stopped before we remove tempEsDataDir, so nothing
            // is using the directory.
            removeContainer();

            rmDirWithPrivilegeEscalation(tempEsDataDir);
        });
    }

    /**
     * Check that it is possible to run Elasticsearch under a different user and group to the default.
     * Note that while the default configuration files are world-readable, when we execute Elasticsearch
     * it will attempt to create a keystore under the `config` directory. This will fail unless
     * we also bind-mount the config dir.
     */
    public void test072RunEsAsDifferentUserAndGroup() throws Exception {
        assumeFalse(Platforms.WINDOWS);

        final Path tempEsDataDir = tempDir.resolve("esDataDir");
        final Path tempEsConfigDir = tempDir.resolve("esConfDir");
        final Path tempEsLogsDir = tempDir.resolve("esLogsDir");

        Files.createDirectory(tempEsConfigDir);
        Files.createDirectory(tempEsConfigDir.resolve("jvm.options.d"));
        Files.createDirectory(tempEsDataDir);
        Files.createDirectory(tempEsLogsDir);

        copyFromContainer(installation.config("elasticsearch.yml"), tempEsConfigDir);
        copyFromContainer(installation.config("jvm.options"), tempEsConfigDir);
        copyFromContainer(installation.config("elasticsearch.keystore"), tempEsConfigDir);
        copyFromContainer(installation.config("log4j2.properties"), tempEsConfigDir);
        final Path autoConfigurationDir = findInContainer(installation.config, "d", "\"tls_auto_config_initial_node_*\"");
        final String autoConfigurationDirName = autoConfigurationDir.getFileName().toString();
        copyFromContainer(autoConfigurationDir, tempEsConfigDir.resolve(autoConfigurationDirName));

        chownWithPrivilegeEscalation(tempEsConfigDir, "501:501");
        chownWithPrivilegeEscalation(tempEsDataDir, "501:501");
        chownWithPrivilegeEscalation(tempEsLogsDir, "501:501");

        // Restart the container
        runContainer(
            distribution(),
            builder().envVar("ELASTIC_PASSWORD", PASSWORD)
                .uid(501, 501)
                .volume(tempEsDataDir.toAbsolutePath(), installation.data)
                .volume(tempEsConfigDir.toAbsolutePath(), installation.config)
                .volume(tempEsLogsDir.toAbsolutePath(), installation.logs)
        );

<<<<<<< HEAD
        waitForElasticsearch(installation, USERNAME, PASSWORD, hostHttpCaCert);
=======
        waitForElasticsearch(installation, "elastic", PASSWORD);
        rmDirWithPrivilegeEscalation(tempEsConfigDir);
        rmDirWithPrivilegeEscalation(tempEsDataDir);
        rmDirWithPrivilegeEscalation(tempEsLogsDir);
>>>>>>> cff383f2
    }

    /**
     * Check that it is possible to run Elasticsearch under a different user and group to the default,
     * without bind-mounting any directories, provided the container user is added to the `root` group.
     */
    public void test073RunEsAsDifferentUserAndGroupWithoutBindMounting() {
        // Restart the container
        runContainer(distribution(), builder().extraArgs("--group-add 0").uid(501, 501).envVar("ELASTIC_PASSWORD", PASSWORD));

<<<<<<< HEAD
        waitForElasticsearch(installation, USERNAME, PASSWORD, null);
=======
        waitForElasticsearch(installation, "elastic", PASSWORD);
>>>>>>> cff383f2
    }

    /**
     * Check that the elastic user's password can be configured via a file and the ELASTIC_PASSWORD_FILE environment variable.
     */
    public void test080ConfigurePasswordThroughEnvironmentVariableFile() throws Exception {
        final String xpackPassword = "hunter2";
        final String passwordFilename = "password.txt";

        // ELASTIC_PASSWORD_FILE
        Files.writeString(tempDir.resolve(passwordFilename), xpackPassword + "\n");

<<<<<<< HEAD
        Map<String, String> envVars = Map.of(
            "ELASTIC_PASSWORD_FILE",
            "/run/secrets/" + passwordFilename,
            "xpack.security.autoconfiguration.enabled",
            "false"
        );

=======
>>>>>>> cff383f2
        // File permissions need to be secured in order for the ES wrapper to accept
        // them for populating env var values
        Files.setPosixFilePermissions(tempDir.resolve(passwordFilename), p600);
        // But when running in Vagrant, also ensure ES can actually access the file
        chownWithPrivilegeEscalation(tempDir.resolve(passwordFilename), "1000:0");

        // Restart the container
        runContainer(
            distribution(),
            builder().volume(tempDir, "/run/secrets").envVar("ELASTIC_PASSWORD_FILE", "/run/secrets/" + passwordFilename)
        );

        // If we configured security correctly, then this call will only work if we specify the correct credentials.
        try {
            waitForElasticsearch(installation, "elastic", "hunter2");
        } catch (Exception e) {
            throw new AssertionError(
                "Failed to check whether Elasticsearch had started. This could be because "
                    + "authentication isn't working properly. Check the container logs",
                e
            );
        }

        // Also check that an unauthenticated call fails
        final int statusCode = ServerUtils.makeRequestAndGetStatus(
            Request.Get("https://localhost:9200"),
            null,
            null,
            ServerUtils.getCaCert(installation)
        );
        assertThat("Expected server to require authentication", statusCode, equalTo(401));
    }

    /**
     * Check that when verifying the file permissions of _FILE environment variables, symlinks
     * are followed.
     */
    public void test081SymlinksAreFollowedWithEnvironmentVariableFiles() throws Exception {
        // Test relies on symlinks
        assumeFalse(Platforms.WINDOWS);

        final String xpackPassword = "hunter2";
        final String passwordFilename = "password.txt";
        final String symlinkFilename = "password_symlink";

        // ELASTIC_PASSWORD_FILE
        Files.writeString(tempDir.resolve(passwordFilename), xpackPassword + "\n");

        // Link to the password file. We can't use an absolute path for the target, because
        // it won't resolve inside the container.
        Files.createSymbolicLink(tempDir.resolve(symlinkFilename), Path.of(passwordFilename));

        // File permissions need to be secured in order for the ES wrapper to accept
        // them for populating env var values. The wrapper will resolve the symlink
        // and check the target's permissions.
        Files.setPosixFilePermissions(tempDir.resolve(passwordFilename), p600);

        // Restart the container - this will check that Elasticsearch started correctly,
        // and didn't fail to follow the symlink and check the file permissions
        runContainer(
            distribution(),
            builder().volume(tempDir, "/run/secrets").envVar("ELASTIC_PASSWORD_FILE", "/run/secrets/" + symlinkFilename)
        );
    }

    /**
     * Check that environment variables cannot be used with _FILE environment variables.
     */
    public void test082CannotUseEnvVarsAndFiles() throws Exception {
        final String passwordFilename = "password.txt";

        Files.writeString(tempDir.resolve(passwordFilename), "other_hunter2\n");

<<<<<<< HEAD
        Map<String, String> envVars = Map.of("ELASTIC_PASSWORD", "hunter2", "ELASTIC_PASSWORD_FILE", "/run/secrets/" + passwordFilename);

=======
>>>>>>> cff383f2
        // File permissions need to be secured in order for the ES wrapper to accept
        // them for populating env var values
        Files.setPosixFilePermissions(tempDir.resolve(passwordFilename), p600);

        final Result dockerLogs = runContainerExpectingFailure(
            distribution,
            builder().volume(tempDir, "/run/secrets")
                .envVar("ELASTIC_PASSWORD", "hunter2")
                .envVar("ELASTIC_PASSWORD_FILE", "/run/secrets/" + passwordFilename)
        );

        assertThat(
            dockerLogs.stderr,
            containsString("ERROR: Both ELASTIC_PASSWORD_FILE and ELASTIC_PASSWORD are set. These are mutually exclusive.")
        );
    }

    /**
     * Check that when populating environment variables by setting variables with the suffix "_FILE",
     * the files' permissions are checked.
     */
    public void test083EnvironmentVariablesUsingFilesHaveCorrectPermissions() throws Exception {
        final String passwordFilename = "password.txt";

        Files.writeString(tempDir.resolve(passwordFilename), "hunter2\n");

        // Set invalid file permissions
        Files.setPosixFilePermissions(tempDir.resolve(passwordFilename), p660);

        // Restart the container
        final Result dockerLogs = runContainerExpectingFailure(
            distribution(),
            builder().volume(tempDir, "/run/secrets").envVar("ELASTIC_PASSWORD_FILE", "/run/secrets/" + passwordFilename)
        );

        assertThat(
            dockerLogs.stderr,
            containsString(
                "ERROR: File /run/secrets/" + passwordFilename + " from ELASTIC_PASSWORD_FILE must have file permissions 400 or 600"
            )
        );
    }

    /**
     * Check that when verifying the file permissions of _FILE environment variables, symlinks
     * are followed, and that invalid target permissions are detected.
     */
    public void test084SymlinkToFileWithInvalidPermissionsIsRejected() throws Exception {
        // Test relies on symlinks
        assumeFalse(Platforms.WINDOWS);

        final String xpackPassword = "hunter2";
        final String passwordFilename = "password.txt";
        final String symlinkFilename = "password_symlink";

        // ELASTIC_PASSWORD_FILE
        Files.writeString(tempDir.resolve(passwordFilename), xpackPassword + "\n");

        // Link to the password file. We can't use an absolute path for the target, because
        // it won't resolve inside the container.
        Files.createSymbolicLink(tempDir.resolve(symlinkFilename), Path.of(passwordFilename));

        // Set invalid permissions on the file that the symlink targets
        Files.setPosixFilePermissions(tempDir.resolve(passwordFilename), p775);

        // Restart the container
        final Result dockerLogs = runContainerExpectingFailure(
            distribution(),
            builder().volume(tempDir, "/run/secrets").envVar("ELASTIC_PASSWORD_FILE", "/run/secrets/" + symlinkFilename)
        );

        assertThat(
            dockerLogs.stderr,
            containsString(
                "ERROR: File "
                    + passwordFilename
                    + " (target of symlink /run/secrets/"
                    + symlinkFilename
                    + " from ELASTIC_PASSWORD_FILE) must have file permissions 400 or 600, but actually has: 775"
            )
        );
    }

    /**
     * Check that environment variables are translated to -E options even for commands invoked under
     * `docker exec`, where the Docker image's entrypoint is not executed.
     */
    public void test085EnvironmentVariablesAreRespectedUnderDockerExec() throws Exception {
<<<<<<< HEAD
        installation = runContainer(distribution(), builder().envVars(Map.of("ELASTIC_PASSWORD", "hunter2")));
        final Path autoConfigurationDir = findInContainer(installation.config, "d", "\"tls_auto_config_initial_node_*\"");
        assert autoConfigurationDir != null : "Unable to find the auto-configured HTTP CA cert in the container";
        hostHttpCaCert = tempDir.resolve("http_ca_3.crt");
        copyFromContainer(autoConfigurationDir.resolve("http_ca.crt"), hostHttpCaCert);
        // The tool below requires a keystore, so ensure that ES is fully initialised before proceeding.
        waitForElasticsearch(installation, "elastic", "hunter2", hostHttpCaCert);
=======
        installation = runContainer(distribution(), builder().envVar("ELASTIC_PASSWORD", "hunter2"));

        // The tool below requires a keystore, so ensure that ES is fully initialised before proceeding.
        waitForElasticsearch(installation, "elastic", "hunter2");
>>>>>>> cff383f2

        sh.getEnv().put("http.host", "this.is.not.valid");

        // This will fail because of the extra env var
        final Result result = sh.runIgnoreExitCode("bash -c 'echo y | elasticsearch-setup-passwords auto'");

        assertFalse("elasticsearch-setup-passwords command should have failed", result.isSuccess());
        assertThat(result.stdout, containsString("java.net.UnknownHostException: this.is.not.valid"));
    }

    /**
     * Check that settings are applied when they are supplied as environment variables with names that are:
     * <ul>
     *     <li>Prefixed with {@code ES_SETTING_}</li>
     *     <li>All uppercase</li>
     *     <li>Dots (periods) are converted to underscores</li>
     *     <li>Underscores in setting names are escaped by doubling them</li>
     * </ul>
     */
    public void test086EnvironmentVariablesInSnakeCaseAreTranslated() {
        // Note the double-underscore in the var name here, which retains the underscore in translation
<<<<<<< HEAD
        installation = runContainer(distribution(), builder().envVars(Map.of("ES_SETTING_XPACK_SECURITY_FIPS__MODE_ENABLED", "false")));
        final Path autoConfigurationDir = findInContainer(installation.config, "d", "\"tls_auto_config_initial_node_*\"");
        assert autoConfigurationDir != null : "Unable to find the auto-configured HTTP CA cert in the container";
        hostHttpCaCert = tempDir.resolve("http_ca_3.crt");
        copyFromContainer(autoConfigurationDir.resolve("http_ca.crt"), hostHttpCaCert);
=======
        installation = runContainer(distribution(), builder().envVar("ES_SETTING_XPACK_SECURITY_FIPS__MODE_ENABLED", "false"));

>>>>>>> cff383f2
        final Optional<String> commandLine = sh.run("bash -c 'COLUMNS=2000 ps ax'").stdout.lines()
            .filter(line -> line.contains("org.elasticsearch.bootstrap.Elasticsearch"))
            .findFirst();

        assertThat(commandLine.isPresent(), equalTo(true));

        assertThat(commandLine.get(), containsString("-Expack.security.fips_mode.enabled=false"));
    }

    /**
     * Check that environment variables that do not match the criteria for translation to settings are ignored.
     */
    public void test087EnvironmentVariablesInIncorrectFormatAreIgnored() {
<<<<<<< HEAD
        final Map<String, String> envVars = new HashMap<>();
        // No ES_SETTING_ prefix
        envVars.put("XPACK_SECURITY_FIPS__MODE_ENABLED", "false");
        // Incomplete prefix
        envVars.put("ES_XPACK_SECURITY_FIPS__MODE_ENABLED", "false");
        // Not underscore-separated
        envVars.put("ES.XPACK.SECURITY.FIPS_MODE.ENABLED", "false");
        // Not uppercase
        envVars.put("es_xpack_security_fips__mode_enabled", "false");
        installation = runContainer(distribution(), builder().envVars(envVars));
        final Path autoConfigurationDir = findInContainer(installation.config, "d", "\"tls_auto_config_initial_node_*\"");
        assert autoConfigurationDir != null : "Unable to find the auto-configured HTTP CA cert in the container";
        hostHttpCaCert = tempDir.resolve("http_ca_3.crt");
        copyFromContainer(autoConfigurationDir.resolve("http_ca.crt"), hostHttpCaCert);
=======
        installation = runContainer(
            distribution(),
            builder()
                // No ES_SETTING_ prefix
                .envVar("XPACK_SECURITY_FIPS__MODE_ENABLED", "false")
                // Incomplete prefix
                .envVar("ES_XPACK_SECURITY_FIPS__MODE_ENABLED", "false")
                // Not underscore-separated
                .envVar("ES.SETTING.XPACK.SECURITY.FIPS_MODE.ENABLED", "false")
                // Not uppercase
                .envVar("es_setting_xpack_security_fips__mode_enabled", "false")
        );

>>>>>>> cff383f2
        final Optional<String> commandLine = sh.run("bash -c 'COLUMNS=2000 ps ax'").stdout.lines()
            .filter(line -> line.contains("org.elasticsearch.bootstrap.Elasticsearch"))
            .findFirst();

        assertThat(commandLine.isPresent(), equalTo(true));

        assertThat(commandLine.get(), not(containsString("-Expack.security.fips_mode.enabled=false")));
    }

    /**
     * Check that settings are applied when they are supplied as environment variables with names that:
     * <ul>
     *     <li>Consist only of lowercase letters, numbers, underscores and hyphens</li>
     *     <li>Separated by periods</li>
     * </ul>
     */
    public void test088EnvironmentVariablesInDottedFormatArePassedThrough() {
        // Note the double-underscore in the var name here, which retains the underscore in translation
        installation = runContainer(
            distribution(),
            builder().envVar("xpack.security.fips_mode.enabled", "false").envVar("http.cors.allow-methods", "GET")
        );

        final Optional<String> commandLine = sh.run("bash -c 'COLUMNS=2000 ps ax'").stdout.lines()
            .filter(line -> line.contains("org.elasticsearch.bootstrap.Elasticsearch"))
            .findFirst();

        assertThat(commandLine.isPresent(), equalTo(true));

        assertThat(
            commandLine.get(),
            allOf(containsString("-Expack.security.fips_mode.enabled=false"), containsString("-Ehttp.cors.allow-methods=GET"))
        );
    }

    /**
     * Check whether the elasticsearch-certutil tool has been shipped correctly,
     * and if present then it can execute.
     */
    public void test090SecurityCliPackaging() {
        final Installation.Executables bin = installation.executables();

        final Path securityCli = installation.lib.resolve("tools").resolve("security-cli");

        assertTrue(existsInContainer(securityCli));

        Result result = sh.run(bin.certutilTool + " --help");
        assertThat(result.stdout, containsString("Simplifies certificate creation for use with the Elastic Stack"));

        // Ensure that the exit code from the java command is passed back up through the shell script
        result = sh.runIgnoreExitCode(bin.certutilTool + " invalid-command");
        assertThat(result.isSuccess(), is(false));
        assertThat(result.stdout, containsString("Unknown command [invalid-command]"));
    }

    /**
     * Check that the elasticsearch-shard tool is shipped in the Docker image and is executable.
     */
    public void test091ElasticsearchShardCliPackaging() {
        final Installation.Executables bin = installation.executables();

        final Result result = sh.run(bin.shardTool + " -h");
        assertThat(result.stdout, containsString("A CLI tool to remove corrupted parts of unrecoverable shards"));
    }

    /**
     * Check that the elasticsearch-node tool is shipped in the Docker image and is executable.
     */
    public void test092ElasticsearchNodeCliPackaging() {
        final Installation.Executables bin = installation.executables();

        final Result result = sh.run(bin.nodeTool + " -h");
        assertThat(
            "Failed to find expected message about the elasticsearch-node CLI tool",
            result.stdout,
            containsString("A CLI tool to do unsafe cluster and index manipulations on current node")
        );
    }

    /**
     * Check that no core dumps have been accidentally included in the Docker image.
     */
    public void test100NoCoreFilesInImage() {
        assertFalse("Unexpected core dump found in Docker image", existsInContainer("/core*"));
    }

    /**
     * Check that there are no files with a GID other than 0.
     */
    public void test101AllFilesAreGroupZero() {
        // Run a `find` command in a new container without Elasticsearch running, so
        // that the results aren't subject to sporadic failures from files appearing /
        // disappearing while `find` is traversing the filesystem.
        //
        // We also create a file under `data/` to ensure that files are created with the
        // expected group.
        final Shell localSh = new Shell();
        final String findResults = localSh.run(
            "docker run --rm --tty " + DockerRun.getImageName(distribution) + " bash -c ' touch data/test && find . \\! -group 0 ' "
        ).stdout;

        assertThat("Found some files whose GID != 0", findResults, is(emptyString()));
    }

    /**
     * Check that the Docker image has the expected "Label Schema" labels.
     * @see <a href="http://label-schema.org/">Label Schema website</a>
     */
    public void test110OrgLabelSchemaLabels() throws Exception {
        assumeTrue(distribution.packaging != Packaging.DOCKER_IRON_BANK);

        final Map<String, String> labels = getImageLabels(distribution);

        final Map<String, String> staticLabels = new HashMap<>();
        staticLabels.put("name", "Elasticsearch");
        staticLabels.put("schema-version", "1.0");
        staticLabels.put("url", "https://www.elastic.co/products/elasticsearch");
        staticLabels.put("usage", "https://www.elastic.co/guide/en/elasticsearch/reference/index.html");
        staticLabels.put("vcs-url", "https://github.com/elastic/elasticsearch");
        staticLabels.put("vendor", "Elastic");
        staticLabels.put("license", "Elastic-License-2.0");

        // TODO: we should check the actual version value
        final Set<String> dynamicLabels = Set.of("build-date", "vcs-ref", "version");

        final String prefix = "org.label-schema";

        staticLabels.forEach((suffix, value) -> {
            String key = prefix + "." + suffix;
            assertThat(labels, hasKey(key));
            assertThat(labels.get(key), equalTo(value));
        });

        dynamicLabels.forEach(label -> {
            String key = prefix + "." + label;
            assertThat(labels, hasKey(key));
        });
    }

    /**
     * Check that the Docker image has the expected "Open Containers Annotations" labels.
     * @see <a href="https://github.com/opencontainers/image-spec/blob/master/annotations.md">Open Containers Annotations</a>
     */
    public void test110OrgOpencontainersLabels() throws Exception {
        assumeTrue(distribution.packaging != Packaging.DOCKER_IRON_BANK);

        final Map<String, String> labels = getImageLabels(distribution);

        final Map<String, String> staticLabels = new HashMap<>();
        staticLabels.put("title", "Elasticsearch");
        staticLabels.put("url", "https://www.elastic.co/products/elasticsearch");
        staticLabels.put("documentation", "https://www.elastic.co/guide/en/elasticsearch/reference/index.html");
        staticLabels.put("source", "https://github.com/elastic/elasticsearch");
        staticLabels.put("vendor", "Elastic");
        staticLabels.put("licenses", "Elastic-License-2.0");

        // TODO: we should check the actual version value
        final Set<String> dynamicLabels = Set.of("created", "revision", "version");

        final String prefix = "org.opencontainers.image";

        staticLabels.forEach((suffix, value) -> {
            String key = prefix + "." + suffix;
            assertThat(labels, hasKey(key));
            assertThat(labels.get(key), equalTo(value));
        });

        dynamicLabels.forEach(label -> {
            String key = prefix + "." + label;
            assertThat(labels, hasKey(key));
        });
    }

    /**
     * Check that the container logs contain the expected content for Elasticsearch itself.
     */
<<<<<<< HEAD
    public void test120DockerLogsIncludeElasticsearchLogs() throws Exception {
        waitForElasticsearch(installation, USERNAME, PASSWORD, hostHttpCaCert);
=======
    public void test120DockerLogsIncludeElasticsearchLogs() {
        waitForElasticsearch(installation, "elastic", PASSWORD);
>>>>>>> cff383f2
        final Result containerLogs = getContainerLogs();

        assertThat("Container logs should contain full class names", containerLogs.stdout, containsString("org.elasticsearch.node.Node"));
        assertThat("Container logs don't contain INFO level messages", containerLogs.stdout, containsString("INFO"));
    }

    /**
     * Check that it is possible to write logs to disk
     */
<<<<<<< HEAD
    public void test121CanUseStackLoggingConfig() throws Exception {
        runContainer(
            distribution(),
            builder().envVars(Map.of("ES_LOG_STYLE", "file", "ingest.geoip.downloader.enabled", "false", "ELASTIC_PASSWORD", PASSWORD))
        );
        final Path autoConfigurationDir = findInContainer(installation.config, "d", "\"tls_auto_config_initial_node_*\"");
        assert autoConfigurationDir != null : "Unable to find the auto-configured HTTP CA cert in the container";
        hostHttpCaCert = tempDir.resolve("http_ca_3.crt");
        copyFromContainer(autoConfigurationDir.resolve("http_ca.crt"), hostHttpCaCert);
        waitForElasticsearch(installation, USERNAME, PASSWORD, hostHttpCaCert);
=======
    public void test121CanUseStackLoggingConfig() {
        runContainer(distribution(), builder().envVar("ES_LOG_STYLE", "file").envVar("ELASTIC_PASSWORD", PASSWORD));

        waitForElasticsearch(installation, "elastic", PASSWORD);
>>>>>>> cff383f2

        final Result containerLogs = getContainerLogs();
        final List<String> stdout = containerLogs.stdout.lines().collect(Collectors.toList());
        // We select to look for a line near the beginning so that we don't stumble upon the stdout printing of auto-configured credentials
        assertThat("Container logs should be formatted using the stack config", stdout.get(10), matchesPattern("^\\[\\d\\d\\d\\d-.*"));
        assertThat("[logs/docker-cluster.log] should exist but it doesn't", existsInContainer("logs/docker-cluster.log"), is(true));
    }

    /**
     * Check that the default logging config can be explicitly selected.
     */
<<<<<<< HEAD
    public void test122CanUseDockerLoggingConfig() throws Exception {
        runContainer(
            distribution(),
            builder().envVars(Map.of("ES_LOG_STYLE", "console", "ingest.geoip.downloader.enabled", "false", "ELASTIC_PASSWORD", PASSWORD))
        );
        final Path autoConfigurationDir = findInContainer(installation.config, "d", "\"tls_auto_config_initial_node_*\"");
        assert autoConfigurationDir != null : "Unable to find the auto-configured HTTP CA cert in the container";
        hostHttpCaCert = tempDir.resolve("http_ca_3.crt");
        copyFromContainer(autoConfigurationDir.resolve("http_ca.crt"), hostHttpCaCert);
        waitForElasticsearch(installation, USERNAME, PASSWORD, hostHttpCaCert);
=======
    public void test122CanUseDockerLoggingConfig() {
        runContainer(distribution(), builder().envVar("ES_LOG_STYLE", "console").envVar("ELASTIC_PASSWORD", PASSWORD));

        waitForElasticsearch(installation, "elastic", PASSWORD);
>>>>>>> cff383f2

        final Result containerLogs = getContainerLogs();
        final List<String> stdout = containerLogs.stdout.lines().collect(Collectors.toList());
        // We select to look for a line near the beginning so that we don't stumble upon the stdout printing of auto-configured credentials
        assertThat("Container logs should be formatted using the docker config", stdout.get(10), startsWith("{\""));
        assertThat("[logs/docker-cluster.log] shouldn't exist but it does", existsInContainer("logs/docker-cluster.log"), is(false));
    }

    /**
     * Check that an unknown logging config is rejected
     */
    public void test123CannotUseUnknownLoggingConfig() {
        final Result result = runContainerExpectingFailure(distribution(), builder().envVar("ES_LOG_STYLE", "unknown"));

        assertThat(result.stderr, containsString("ERROR: ES_LOG_STYLE set to [unknown]. Expected [console] or [file]"));
    }

    /**
     * Check that it when configuring logging to write to disk, the container can be restarted.
     */
<<<<<<< HEAD
    public void test124CanRestartContainerWithStackLoggingConfig() throws Exception {
        runContainer(distribution(), builder().envVars(Map.of("ES_LOG_STYLE", "file", "ELASTIC_PASSWORD", PASSWORD)));
        final Path autoConfigurationDir = findInContainer(installation.config, "d", "\"tls_auto_config_initial_node_*\"");
        assert autoConfigurationDir != null : "Unable to find the auto-configured HTTP CA cert in the container";
        hostHttpCaCert = tempDir.resolve("http_ca_3.crt");
        copyFromContainer(autoConfigurationDir.resolve("http_ca.crt"), hostHttpCaCert);
        waitForElasticsearch(installation, USERNAME, PASSWORD, hostHttpCaCert);
=======
    public void test124CanRestartContainerWithStackLoggingConfig() {
        runContainer(distribution(), builder().envVar("ES_LOG_STYLE", "file").envVar("ELASTIC_PASSWORD", PASSWORD));

        waitForElasticsearch(installation, "elastic", PASSWORD);
>>>>>>> cff383f2

        restartContainer();

        // If something went wrong running Elasticsearch the second time, this will fail.
<<<<<<< HEAD
        waitForElasticsearch(installation, USERNAME, PASSWORD, hostHttpCaCert);
=======
        waitForElasticsearch(installation, "elastic", PASSWORD);
>>>>>>> cff383f2
    }

    /**
     * Check that the Java process running inside the container has the expected UID, GID and username.
     */
    public void test130JavaHasCorrectOwnership() {
        final ProcessInfo info = ProcessInfo.getProcessInfo(sh, "java");

        assertThat("Incorrect UID", info.uid, equalTo(1000));
        assertThat("Incorrect username", info.username, equalTo("elasticsearch"));

        assertThat("Incorrect GID", info.gid, equalTo(0));
        assertThat("Incorrect group", info.group, equalTo("root"));
    }

    /**
     * Check that the init process running inside the container has the expected PID, UID, GID and user.
     * The PID is particularly important because PID 1 handles signal forwarding and child reaping.
     */
    public void test131InitProcessHasCorrectPID() {
        final ProcessInfo info = ProcessInfo.getProcessInfo(sh, "tini");

        assertThat("Incorrect PID", info.pid, equalTo(1));

        assertThat("Incorrect UID", info.uid, equalTo(1000));
        assertThat("Incorrect username", info.username, equalTo("elasticsearch"));

        assertThat("Incorrect GID", info.gid, equalTo(0));
        assertThat("Incorrect group", info.group, equalTo("root"));
    }

    /**
     * Check that Elasticsearch reports per-node cgroup information.
     */
    public void test140CgroupOsStatsAreAvailable() throws Exception {
<<<<<<< HEAD
        waitForElasticsearch(installation, USERNAME, PASSWORD, hostHttpCaCert);

        final JsonNode nodes = getJson("/_nodes/stats/os", USERNAME, PASSWORD, hostHttpCaCert).get("nodes");
=======
        waitForElasticsearch(installation, "elastic", PASSWORD);

        final JsonNode nodes = getJson("/_nodes/stats/os", "elastic", PASSWORD, ServerUtils.getCaCert(installation)).get("nodes");
>>>>>>> cff383f2

        final String nodeId = nodes.fieldNames().next();

        final JsonNode cgroupStats = nodes.at("/" + nodeId + "/os/cgroup");
        assertFalse("Couldn't find /nodes/{nodeId}/os/cgroup in API response", cgroupStats.isMissingNode());

        assertThat("Failed to find [cpu] in node OS cgroup stats", cgroupStats.get("cpu"), not(nullValue()));
        assertThat("Failed to find [cpuacct] in node OS cgroup stats", cgroupStats.get("cpuacct"), not(nullValue()));
    }

    /**
     * Check that when available system memory is constrained by Docker, the machine-dependant heap sizing
     * logic sets the correct heap size, based on the container limits.
     */
    public void test150MachineDependentHeap() throws Exception {
        // Start by ensuring `jvm.options` doesn't define any heap options
        final Path jvmOptionsPath = tempDir.resolve("jvm.options");
        final Path containerJvmOptionsPath = installation.config("jvm.options");
        copyFromContainer(containerJvmOptionsPath, jvmOptionsPath);

        final List<String> jvmOptions = Files.readAllLines(jvmOptionsPath)
            .stream()
            .filter(line -> (line.startsWith("-Xms") || line.startsWith("-Xmx")) == false)
            .collect(Collectors.toList());

        Files.writeString(jvmOptionsPath, String.join("\n", jvmOptions));

        // Now run the container, being explicit about the available memory
        runContainer(
            distribution(),
            builder().memory("942m").volume(jvmOptionsPath, containerJvmOptionsPath).envVar("ELASTIC_PASSWORD", PASSWORD)
        );
<<<<<<< HEAD
        final Path autoConfigurationDir = findInContainer(installation.config, "d", "\"tls_auto_config_initial_node_*\"");
        assert autoConfigurationDir != null : "Unable to find the auto-configured HTTP CA cert in the container";
        hostHttpCaCert = tempDir.resolve("http_ca_3.crt");
        copyFromContainer(autoConfigurationDir.resolve("http_ca.crt"), hostHttpCaCert);
        waitForElasticsearch(installation, USERNAME, PASSWORD, hostHttpCaCert);
=======

        waitForElasticsearch(installation, "elastic", PASSWORD);
>>>>>>> cff383f2

        // Grab the container output and find the line where it print the JVM arguments. This will
        // let us see what the automatic heap sizing calculated.
        final Optional<String> jvmArgumentsLine = getContainerLogs().stdout.lines()
            .filter(line -> line.contains("JVM arguments"))
            .findFirst();
        assertThat("Failed to find jvmArguments in container logs", jvmArgumentsLine.isPresent(), is(true));

        final JsonNode jsonNode = new ObjectMapper().readTree(jvmArgumentsLine.get());

        final String argsStr = jsonNode.get("message").textValue();
        final List<String> xArgs = Arrays.stream(argsStr.substring(1, argsStr.length() - 1).split(",\\s*"))
            .filter(arg -> arg.startsWith("-X"))
            .collect(Collectors.toList());

        // This is roughly 0.4 * 942
        assertThat(xArgs, hasItems("-Xms376m", "-Xmx376m"));
    }

    /**
     * Checks that the image has an appropriate <code>HEALTHCHECK</code> definition for the current distribution.
     */
    public void test160CheckImageHealthcheckDefinition() throws Exception {
        final List<String> imageHealthcheck = getImageHealthcheck(distribution);

        if (distribution.packaging == Packaging.DOCKER_IRON_BANK) {
            assertThat(imageHealthcheck, contains("CMD-SHELL", "curl -I -f --max-time 5 http://localhost:9200 || exit 1"));
        } else {
            assertThat(imageHealthcheck, nullValue());
        }
    }

    /**
     * Check that the UBI images has the correct license information in the correct place.
     */
    public void test200UbiImagesHaveLicenseDirectory() {
        assumeTrue(distribution.packaging == Packaging.DOCKER_UBI);

        final String[] files = sh.run("find /licenses -type f").stdout.split("\n");
        assertThat(files, arrayContaining("/licenses/LICENSE"));

        // UBI image doesn't contain `diff`
        final String ubiLicense = sh.run("cat /licenses/LICENSE").stdout;
        final String distroLicense = sh.run("cat /usr/share/elasticsearch/LICENSE.txt").stdout;
        assertThat(ubiLicense, equalTo(distroLicense));
    }

    /**
     * Check that the UBI image has the expected labels
     */
    public void test210UbiLabels() throws Exception {
        assumeTrue(distribution.packaging == Packaging.DOCKER_UBI);

        final Map<String, String> labels = getImageLabels(distribution);

        final Map<String, String> staticLabels = new HashMap<>();
        staticLabels.put("name", "Elasticsearch");
        staticLabels.put("maintainer", "infra@elastic.co");
        staticLabels.put("vendor", "Elastic");
        staticLabels.put("summary", "Elasticsearch");
        staticLabels.put("description", "You know, for search.");

        final Set<String> dynamicLabels = Set.of("release", "version");

        staticLabels.forEach((key, value) -> {
            assertThat(labels, hasKey(key));
            assertThat(labels.get(key), equalTo(value));
        });

        dynamicLabels.forEach(key -> assertThat(labels, hasKey(key)));
    }

    /**
     * Check that the Iron Bank image has the correct license information in the correct place.
     */
    public void test300IronBankImagesHaveLicenseDirectory() {
        assumeTrue(distribution.packaging == Packaging.DOCKER_IRON_BANK);

        final String[] files = sh.run("find /licenses -type f").stdout.split("\n");
        assertThat(files, arrayContaining("/licenses/LICENSE", "/licenses/LICENSE.addendum"));

        // Image doesn't contain `diff`
        final String ubiLicense = sh.run("cat /licenses/LICENSE").stdout;
        final String distroLicense = sh.run("cat /usr/share/elasticsearch/LICENSE.txt").stdout;
        assertThat(ubiLicense, equalTo(distroLicense));
    }

    /**
     * Check that the Iron Bank image doesn't define extra labels
     */
    public void test310IronBankImageHasNoAdditionalLabels() throws Exception {
        assumeTrue(distribution.packaging == Packaging.DOCKER_IRON_BANK);

        final Map<String, String> labels = getImageLabels(distribution);

        final Set<String> labelKeys = labels.keySet();

        // We can't just assert that the labels map is empty, because it can inherit labels from its base.
        // This is certainly the case when we build the Iron Bank image using a UBI base. It is unknown
        // if that is true for genuine Iron Bank builds.
        assertFalse(labelKeys.stream().anyMatch(l -> l.startsWith("org.label-schema.")));
        assertFalse(labelKeys.stream().anyMatch(l -> l.startsWith("org.opencontainers.")));
    }

    /**
     * Check that the Cloud image contains the required Beats
     */
    public void test400CloudImageBundlesBeats() {
        assumeTrue(distribution.packaging == Packaging.DOCKER_CLOUD || distribution.packaging == Packaging.DOCKER_CLOUD_ESS);

        final List<String> contents = listContents("/opt");
        assertThat("Expected beats in /opt", contents, hasItems("filebeat", "metricbeat"));

        Stream.of("filebeat", "metricbeat").forEach(beat -> {
            assertThat(Path.of("/opt/" + beat), file(Directory, "root", "root", p755));
            assertThat(Path.of("/opt/" + beat + "/" + beat), file(File, "root", "root", p755));
            assertThat(Path.of("/opt/" + beat + "/module"), file(Directory, "root", "root", p755));
            assertThat(Path.of("/opt/" + beat + "/modules.d"), file(Directory, "root", "root", p755));
        });
    }
}<|MERGE_RESOLUTION|>--- conflicted
+++ resolved
@@ -93,11 +93,6 @@
  */
 public class DockerTests extends PackagingTestCase {
     private Path tempDir;
-<<<<<<< HEAD
-    private Path hostHttpCaCert;
-    private static final String USERNAME = "elastic";
-=======
->>>>>>> cff383f2
     private static final String PASSWORD = "nothunter2";
 
     @BeforeClass
@@ -109,10 +104,6 @@
     public void setupTest() throws IOException {
         installation = runContainer(distribution(), builder().envVar("ELASTIC_PASSWORD", PASSWORD));
         tempDir = createTempDir(DockerTests.class.getSimpleName());
-        final Path autoConfigurationDir = findInContainer(installation.config, "d", "\"tls_auto_config_initial_node_*\"");
-        assert autoConfigurationDir != null : "Unable to find the auto-configured HTTP CA cert in the container";
-        hostHttpCaCert = tempDir.resolve("http_ca.crt");
-        copyFromContainer(autoConfigurationDir.resolve("http_ca.crt"), hostHttpCaCert);
     }
 
     @After
@@ -133,18 +124,8 @@
      * Check that security is enabled
      */
     public void test011SecurityEnabledStatus() throws Exception {
-<<<<<<< HEAD
-        waitForElasticsearch(installation, USERNAME, PASSWORD, hostHttpCaCert);
-        final int statusCode = ServerUtils.makeRequestAndGetStatus(
-            Request.Get("https://localhost:9200"),
-            USERNAME,
-            "wrong_password",
-            hostHttpCaCert
-        );
-=======
         waitForElasticsearch(installation, "elastic", PASSWORD);
         final int statusCode = makeRequestAsElastic("wrong_password");
->>>>>>> cff383f2
         assertThat(statusCode, equalTo(401));
     }
 
@@ -238,13 +219,8 @@
     /**
      * Check that when the keystore is created on startup, it is created with the correct permissions.
      */
-<<<<<<< HEAD
-    public void test042KeystorePermissionsAreCorrect() throws Exception {
-        waitForElasticsearch(installation, USERNAME, PASSWORD, hostHttpCaCert);
-=======
     public void test042KeystorePermissionsAreCorrect() {
         waitForElasticsearch(installation, "elastic", PASSWORD);
->>>>>>> cff383f2
 
         assertThat(installation.config("elasticsearch.keystore"), file(p660));
     }
@@ -254,19 +230,11 @@
      * is minimally functional.
      */
     public void test050BasicApiTests() throws Exception {
-<<<<<<< HEAD
-        waitForElasticsearch(installation, USERNAME, PASSWORD, hostHttpCaCert);
+        waitForElasticsearch(installation, "elastic", PASSWORD);
 
         assertTrue(existsInContainer(installation.logs.resolve("gc.log")));
 
-        ServerUtils.runElasticsearchTests(USERNAME, PASSWORD, hostHttpCaCert);
-=======
-        waitForElasticsearch(installation, "elastic", PASSWORD);
-
-        assertTrue(existsInContainer(installation.logs.resolve("gc.log")));
-
         runElasticsearchTestsAsElastic(PASSWORD);
->>>>>>> cff383f2
     }
 
     /**
@@ -302,15 +270,9 @@
                 .envVar("ELASTIC_PASSWORD", PASSWORD)
         );
 
-<<<<<<< HEAD
-        waitForElasticsearch(installation, USERNAME, PASSWORD, hostHttpCaCert);
-
-        final JsonNode nodes = getJson("/_nodes", USERNAME, PASSWORD, hostHttpCaCert).get("nodes");
-=======
         waitForElasticsearch(installation, "elastic", PASSWORD);
 
         final JsonNode nodes = getJson("/_nodes", "elastic", PASSWORD, ServerUtils.getCaCert(installation)).get("nodes");
->>>>>>> cff383f2
         final String nodeId = nodes.fieldNames().next();
 
         final int heapSize = nodes.at("/" + nodeId + "/jvm/mem/heap_init_in_bytes").intValue();
@@ -336,19 +298,9 @@
                 distribution(),
                 builder().volume(tempEsDataDir.toAbsolutePath(), installation.data).envVar("ELASTIC_PASSWORD", PASSWORD)
             );
-<<<<<<< HEAD
-            final Path autoConfigurationDir = findInContainer(installation.config, "d", "\"tls_auto_config_initial_node_*\"");
-            assert autoConfigurationDir != null : "Unable to find the auto-configured HTTP CA cert in the container";
-            final Path newHostHttpCaCert = tempDir.resolve("http_ca_2.crt");
-            copyFromContainer(autoConfigurationDir.resolve("http_ca.crt"), newHostHttpCaCert);
-            waitForElasticsearch(installation, USERNAME, PASSWORD, newHostHttpCaCert);
-
-            final JsonNode nodes = getJson("/_nodes", USERNAME, PASSWORD, newHostHttpCaCert);
-=======
             waitForElasticsearch(installation, "elastic", PASSWORD);
 
             final JsonNode nodes = getJson("/_nodes", "elastic", PASSWORD, ServerUtils.getCaCert(installation));
->>>>>>> cff383f2
 
             assertThat(nodes.at("/_nodes/total").intValue(), equalTo(1));
             assertThat(nodes.at("/_nodes/successful").intValue(), equalTo(1));
@@ -402,14 +354,10 @@
                 .volume(tempEsLogsDir.toAbsolutePath(), installation.logs)
         );
 
-<<<<<<< HEAD
-        waitForElasticsearch(installation, USERNAME, PASSWORD, hostHttpCaCert);
-=======
         waitForElasticsearch(installation, "elastic", PASSWORD);
         rmDirWithPrivilegeEscalation(tempEsConfigDir);
         rmDirWithPrivilegeEscalation(tempEsDataDir);
         rmDirWithPrivilegeEscalation(tempEsLogsDir);
->>>>>>> cff383f2
     }
 
     /**
@@ -420,11 +368,7 @@
         // Restart the container
         runContainer(distribution(), builder().extraArgs("--group-add 0").uid(501, 501).envVar("ELASTIC_PASSWORD", PASSWORD));
 
-<<<<<<< HEAD
-        waitForElasticsearch(installation, USERNAME, PASSWORD, null);
-=======
-        waitForElasticsearch(installation, "elastic", PASSWORD);
->>>>>>> cff383f2
+        waitForElasticsearch(installation, "elastic", PASSWORD);
     }
 
     /**
@@ -437,16 +381,6 @@
         // ELASTIC_PASSWORD_FILE
         Files.writeString(tempDir.resolve(passwordFilename), xpackPassword + "\n");
 
-<<<<<<< HEAD
-        Map<String, String> envVars = Map.of(
-            "ELASTIC_PASSWORD_FILE",
-            "/run/secrets/" + passwordFilename,
-            "xpack.security.autoconfiguration.enabled",
-            "false"
-        );
-
-=======
->>>>>>> cff383f2
         // File permissions need to be secured in order for the ES wrapper to accept
         // them for populating env var values
         Files.setPosixFilePermissions(tempDir.resolve(passwordFilename), p600);
@@ -520,11 +454,6 @@
 
         Files.writeString(tempDir.resolve(passwordFilename), "other_hunter2\n");
 
-<<<<<<< HEAD
-        Map<String, String> envVars = Map.of("ELASTIC_PASSWORD", "hunter2", "ELASTIC_PASSWORD_FILE", "/run/secrets/" + passwordFilename);
-
-=======
->>>>>>> cff383f2
         // File permissions need to be secured in order for the ES wrapper to accept
         // them for populating env var values
         Files.setPosixFilePermissions(tempDir.resolve(passwordFilename), p600);
@@ -613,20 +542,10 @@
      * `docker exec`, where the Docker image's entrypoint is not executed.
      */
     public void test085EnvironmentVariablesAreRespectedUnderDockerExec() throws Exception {
-<<<<<<< HEAD
-        installation = runContainer(distribution(), builder().envVars(Map.of("ELASTIC_PASSWORD", "hunter2")));
-        final Path autoConfigurationDir = findInContainer(installation.config, "d", "\"tls_auto_config_initial_node_*\"");
-        assert autoConfigurationDir != null : "Unable to find the auto-configured HTTP CA cert in the container";
-        hostHttpCaCert = tempDir.resolve("http_ca_3.crt");
-        copyFromContainer(autoConfigurationDir.resolve("http_ca.crt"), hostHttpCaCert);
-        // The tool below requires a keystore, so ensure that ES is fully initialised before proceeding.
-        waitForElasticsearch(installation, "elastic", "hunter2", hostHttpCaCert);
-=======
         installation = runContainer(distribution(), builder().envVar("ELASTIC_PASSWORD", "hunter2"));
 
         // The tool below requires a keystore, so ensure that ES is fully initialised before proceeding.
         waitForElasticsearch(installation, "elastic", "hunter2");
->>>>>>> cff383f2
 
         sh.getEnv().put("http.host", "this.is.not.valid");
 
@@ -648,16 +567,8 @@
      */
     public void test086EnvironmentVariablesInSnakeCaseAreTranslated() {
         // Note the double-underscore in the var name here, which retains the underscore in translation
-<<<<<<< HEAD
-        installation = runContainer(distribution(), builder().envVars(Map.of("ES_SETTING_XPACK_SECURITY_FIPS__MODE_ENABLED", "false")));
-        final Path autoConfigurationDir = findInContainer(installation.config, "d", "\"tls_auto_config_initial_node_*\"");
-        assert autoConfigurationDir != null : "Unable to find the auto-configured HTTP CA cert in the container";
-        hostHttpCaCert = tempDir.resolve("http_ca_3.crt");
-        copyFromContainer(autoConfigurationDir.resolve("http_ca.crt"), hostHttpCaCert);
-=======
         installation = runContainer(distribution(), builder().envVar("ES_SETTING_XPACK_SECURITY_FIPS__MODE_ENABLED", "false"));
 
->>>>>>> cff383f2
         final Optional<String> commandLine = sh.run("bash -c 'COLUMNS=2000 ps ax'").stdout.lines()
             .filter(line -> line.contains("org.elasticsearch.bootstrap.Elasticsearch"))
             .findFirst();
@@ -671,22 +582,6 @@
      * Check that environment variables that do not match the criteria for translation to settings are ignored.
      */
     public void test087EnvironmentVariablesInIncorrectFormatAreIgnored() {
-<<<<<<< HEAD
-        final Map<String, String> envVars = new HashMap<>();
-        // No ES_SETTING_ prefix
-        envVars.put("XPACK_SECURITY_FIPS__MODE_ENABLED", "false");
-        // Incomplete prefix
-        envVars.put("ES_XPACK_SECURITY_FIPS__MODE_ENABLED", "false");
-        // Not underscore-separated
-        envVars.put("ES.XPACK.SECURITY.FIPS_MODE.ENABLED", "false");
-        // Not uppercase
-        envVars.put("es_xpack_security_fips__mode_enabled", "false");
-        installation = runContainer(distribution(), builder().envVars(envVars));
-        final Path autoConfigurationDir = findInContainer(installation.config, "d", "\"tls_auto_config_initial_node_*\"");
-        assert autoConfigurationDir != null : "Unable to find the auto-configured HTTP CA cert in the container";
-        hostHttpCaCert = tempDir.resolve("http_ca_3.crt");
-        copyFromContainer(autoConfigurationDir.resolve("http_ca.crt"), hostHttpCaCert);
-=======
         installation = runContainer(
             distribution(),
             builder()
@@ -700,7 +595,6 @@
                 .envVar("es_setting_xpack_security_fips__mode_enabled", "false")
         );
 
->>>>>>> cff383f2
         final Optional<String> commandLine = sh.run("bash -c 'COLUMNS=2000 ps ax'").stdout.lines()
             .filter(line -> line.contains("org.elasticsearch.bootstrap.Elasticsearch"))
             .findFirst();
@@ -877,13 +771,8 @@
     /**
      * Check that the container logs contain the expected content for Elasticsearch itself.
      */
-<<<<<<< HEAD
-    public void test120DockerLogsIncludeElasticsearchLogs() throws Exception {
-        waitForElasticsearch(installation, USERNAME, PASSWORD, hostHttpCaCert);
-=======
     public void test120DockerLogsIncludeElasticsearchLogs() {
         waitForElasticsearch(installation, "elastic", PASSWORD);
->>>>>>> cff383f2
         final Result containerLogs = getContainerLogs();
 
         assertThat("Container logs should contain full class names", containerLogs.stdout, containsString("org.elasticsearch.node.Node"));
@@ -893,23 +782,10 @@
     /**
      * Check that it is possible to write logs to disk
      */
-<<<<<<< HEAD
-    public void test121CanUseStackLoggingConfig() throws Exception {
-        runContainer(
-            distribution(),
-            builder().envVars(Map.of("ES_LOG_STYLE", "file", "ingest.geoip.downloader.enabled", "false", "ELASTIC_PASSWORD", PASSWORD))
-        );
-        final Path autoConfigurationDir = findInContainer(installation.config, "d", "\"tls_auto_config_initial_node_*\"");
-        assert autoConfigurationDir != null : "Unable to find the auto-configured HTTP CA cert in the container";
-        hostHttpCaCert = tempDir.resolve("http_ca_3.crt");
-        copyFromContainer(autoConfigurationDir.resolve("http_ca.crt"), hostHttpCaCert);
-        waitForElasticsearch(installation, USERNAME, PASSWORD, hostHttpCaCert);
-=======
     public void test121CanUseStackLoggingConfig() {
         runContainer(distribution(), builder().envVar("ES_LOG_STYLE", "file").envVar("ELASTIC_PASSWORD", PASSWORD));
 
         waitForElasticsearch(installation, "elastic", PASSWORD);
->>>>>>> cff383f2
 
         final Result containerLogs = getContainerLogs();
         final List<String> stdout = containerLogs.stdout.lines().collect(Collectors.toList());
@@ -921,23 +797,10 @@
     /**
      * Check that the default logging config can be explicitly selected.
      */
-<<<<<<< HEAD
-    public void test122CanUseDockerLoggingConfig() throws Exception {
-        runContainer(
-            distribution(),
-            builder().envVars(Map.of("ES_LOG_STYLE", "console", "ingest.geoip.downloader.enabled", "false", "ELASTIC_PASSWORD", PASSWORD))
-        );
-        final Path autoConfigurationDir = findInContainer(installation.config, "d", "\"tls_auto_config_initial_node_*\"");
-        assert autoConfigurationDir != null : "Unable to find the auto-configured HTTP CA cert in the container";
-        hostHttpCaCert = tempDir.resolve("http_ca_3.crt");
-        copyFromContainer(autoConfigurationDir.resolve("http_ca.crt"), hostHttpCaCert);
-        waitForElasticsearch(installation, USERNAME, PASSWORD, hostHttpCaCert);
-=======
     public void test122CanUseDockerLoggingConfig() {
         runContainer(distribution(), builder().envVar("ES_LOG_STYLE", "console").envVar("ELASTIC_PASSWORD", PASSWORD));
 
         waitForElasticsearch(installation, "elastic", PASSWORD);
->>>>>>> cff383f2
 
         final Result containerLogs = getContainerLogs();
         final List<String> stdout = containerLogs.stdout.lines().collect(Collectors.toList());
@@ -958,29 +821,15 @@
     /**
      * Check that it when configuring logging to write to disk, the container can be restarted.
      */
-<<<<<<< HEAD
-    public void test124CanRestartContainerWithStackLoggingConfig() throws Exception {
-        runContainer(distribution(), builder().envVars(Map.of("ES_LOG_STYLE", "file", "ELASTIC_PASSWORD", PASSWORD)));
-        final Path autoConfigurationDir = findInContainer(installation.config, "d", "\"tls_auto_config_initial_node_*\"");
-        assert autoConfigurationDir != null : "Unable to find the auto-configured HTTP CA cert in the container";
-        hostHttpCaCert = tempDir.resolve("http_ca_3.crt");
-        copyFromContainer(autoConfigurationDir.resolve("http_ca.crt"), hostHttpCaCert);
-        waitForElasticsearch(installation, USERNAME, PASSWORD, hostHttpCaCert);
-=======
     public void test124CanRestartContainerWithStackLoggingConfig() {
         runContainer(distribution(), builder().envVar("ES_LOG_STYLE", "file").envVar("ELASTIC_PASSWORD", PASSWORD));
 
         waitForElasticsearch(installation, "elastic", PASSWORD);
->>>>>>> cff383f2
 
         restartContainer();
 
         // If something went wrong running Elasticsearch the second time, this will fail.
-<<<<<<< HEAD
-        waitForElasticsearch(installation, USERNAME, PASSWORD, hostHttpCaCert);
-=======
-        waitForElasticsearch(installation, "elastic", PASSWORD);
->>>>>>> cff383f2
+        waitForElasticsearch(installation, "elastic", PASSWORD);
     }
 
     /**
@@ -1016,15 +865,9 @@
      * Check that Elasticsearch reports per-node cgroup information.
      */
     public void test140CgroupOsStatsAreAvailable() throws Exception {
-<<<<<<< HEAD
-        waitForElasticsearch(installation, USERNAME, PASSWORD, hostHttpCaCert);
-
-        final JsonNode nodes = getJson("/_nodes/stats/os", USERNAME, PASSWORD, hostHttpCaCert).get("nodes");
-=======
         waitForElasticsearch(installation, "elastic", PASSWORD);
 
         final JsonNode nodes = getJson("/_nodes/stats/os", "elastic", PASSWORD, ServerUtils.getCaCert(installation)).get("nodes");
->>>>>>> cff383f2
 
         final String nodeId = nodes.fieldNames().next();
 
@@ -1057,16 +900,8 @@
             distribution(),
             builder().memory("942m").volume(jvmOptionsPath, containerJvmOptionsPath).envVar("ELASTIC_PASSWORD", PASSWORD)
         );
-<<<<<<< HEAD
-        final Path autoConfigurationDir = findInContainer(installation.config, "d", "\"tls_auto_config_initial_node_*\"");
-        assert autoConfigurationDir != null : "Unable to find the auto-configured HTTP CA cert in the container";
-        hostHttpCaCert = tempDir.resolve("http_ca_3.crt");
-        copyFromContainer(autoConfigurationDir.resolve("http_ca.crt"), hostHttpCaCert);
-        waitForElasticsearch(installation, USERNAME, PASSWORD, hostHttpCaCert);
-=======
-
-        waitForElasticsearch(installation, "elastic", PASSWORD);
->>>>>>> cff383f2
+
+        waitForElasticsearch(installation, "elastic", PASSWORD);
 
         // Grab the container output and find the line where it print the JVM arguments. This will
         // let us see what the automatic heap sizing calculated.
