/*
 * Copyright Elasticsearch B.V. and/or licensed to Elasticsearch B.V. under one
 * or more contributor license agreements. Licensed under the Elastic License
 * 2.0; you may not use this file except in compliance with the Elastic License
 * 2.0.
 */

package org.elasticsearch.xpack.security.tool;

import joptsimple.OptionSet;
import joptsimple.OptionSpecBuilder;

import org.elasticsearch.Version;
import org.elasticsearch.cli.ExitCodes;
import org.elasticsearch.cli.KeyStoreAwareCommand;
import org.elasticsearch.cli.Terminal;
import org.elasticsearch.cli.UserException;
import org.elasticsearch.common.settings.KeyStoreWrapper;
import org.elasticsearch.common.settings.SecureString;
import org.elasticsearch.common.settings.Settings;
import org.elasticsearch.core.CheckedFunction;
import org.elasticsearch.env.Environment;
import org.elasticsearch.xpack.core.XPackSettings;
import org.elasticsearch.xpack.core.security.authc.RealmConfig;
import org.elasticsearch.xpack.core.security.authc.RealmSettings;
import org.elasticsearch.xpack.core.security.authc.file.FileRealmSettings;
import org.elasticsearch.xpack.core.security.authc.support.Hasher;
import org.elasticsearch.xpack.security.authc.file.FileUserPasswdStore;
import org.elasticsearch.xpack.security.authc.file.FileUserRolesStore;
import org.elasticsearch.xpack.security.support.FileAttributesChecker;

import java.net.HttpURLConnection;
import java.net.URL;
import java.nio.file.Path;
import java.util.ArrayList;
import java.util.Arrays;
import java.util.HashMap;
import java.util.List;
import java.util.Map;
import java.util.Objects;
import java.util.function.Function;
import java.util.stream.Collectors;

<<<<<<< HEAD
import static org.elasticsearch.xpack.security.tool.CommandLineHttpClient.createURL;
=======
>>>>>>> 4c149e81
import static org.elasticsearch.xpack.security.tool.CommandUtils.generatePassword;
import static org.elasticsearch.xpack.security.tool.CommandUtils.generateUsername;

/**
 * A {@link KeyStoreAwareCommand} that can be extended fpr any CLI tool that needs to allow a local user with
 * filesystem write access to perform actions on the node as a superuser. It leverages temporary file realm users
 * with a `superuser` role.
 */
public abstract class BaseRunAsSuperuserCommand extends KeyStoreAwareCommand {

    private static final String[] ROLES = new String[] { "superuser" };
    private static final int PASSWORD_LENGTH = 14;

    private final OptionSpecBuilder force;
    private final Function<Environment, CommandLineHttpClient> clientFunction;
    private final CheckedFunction<Environment, KeyStoreWrapper, Exception> keyStoreFunction;

    public BaseRunAsSuperuserCommand(
        Function<Environment, CommandLineHttpClient> clientFunction,
        CheckedFunction<Environment, KeyStoreWrapper, Exception> keyStoreFunction,
        String description
    ) {
        super(description);
        this.clientFunction = clientFunction;
        this.keyStoreFunction = keyStoreFunction;
        force = parser.acceptsAll(List.of("f", "force"),
            "Use this option to force execution of the command against a cluster that is currently unhealthy.");
    }

    @Override
    protected final void execute(Terminal terminal, OptionSet options, Environment env) throws Exception {
        validate(terminal, options, env);
        ensureFileRealmEnabled(env.settings());
        KeyStoreWrapper keyStoreWrapper = keyStoreFunction.apply(env);
        final Environment newEnv;
        final Settings settings;
        if (keyStoreWrapper != null) {
            decryptKeyStore(keyStoreWrapper, terminal);
            Settings.Builder settingsBuilder = Settings.builder();
            settingsBuilder.put(env.settings(), true);
            if (settingsBuilder.getSecureSettings() == null) {
                settingsBuilder.setSecureSettings(keyStoreWrapper);
            }
            settings = settingsBuilder.build();
            newEnv = new Environment(settings, env.configFile());
        } else {
            newEnv = env;
            settings = env.settings();
        }

        final String username = generateUsername("autogenerated_", null, 8);
        try (SecureString password = new SecureString(generatePassword(PASSWORD_LENGTH))){
            final Hasher hasher = Hasher.resolve(XPackSettings.PASSWORD_HASHING_ALGORITHM.get(settings));
            final Path passwordFile = FileUserPasswdStore.resolveFile(newEnv);
            final Path rolesFile = FileUserRolesStore.resolveFile(newEnv);
            FileAttributesChecker attributesChecker = new FileAttributesChecker(passwordFile, rolesFile);
            // Store the roles file first so that when we get to store the user, it will definitely be a superuser
            Map<String, String[]> userRoles = FileUserRolesStore.parseFile(rolesFile, null);
            if (userRoles == null) {
                throw new IllegalStateException("File realm configuration file [" + rolesFile + "] is missing");
            }
            userRoles = new HashMap<>(userRoles);
            userRoles.put(username, ROLES);
            FileUserRolesStore.writeFile(userRoles, rolesFile);

            Map<String, char[]> users = FileUserPasswdStore.parseFile(passwordFile, null, settings);
            if (users == null) {
                throw new IllegalStateException("File realm configuration file [" + passwordFile + "] is missing");
            }
            users = new HashMap<>(users);
            users.put(username, hasher.hash(password));
            FileUserPasswdStore.writeFile(users, passwordFile);

            attributesChecker.check(terminal);
            final boolean forceExecution = options.has(force);
            checkClusterHealthWithRetries(newEnv, terminal, username, password, 5, forceExecution);
            executeCommand(terminal, options, newEnv, username, password);
        } catch (Exception e) {
            int exitCode;
            if (e instanceof UserException) {
                exitCode = ((UserException) e).exitCode;
            } else {
                exitCode = ExitCodes.DATA_ERROR;
            }
            throw new UserException(exitCode, e.getMessage());
        } finally {
            cleanup(terminal, newEnv, username);
        }
    }

    /**
     * Removes temporary file realm user from users and roles file
     */
    private void cleanup(Terminal terminal, Environment env, String username) throws Exception {
        final Path passwordFile = FileUserPasswdStore.resolveFile(env);
        final Path rolesFile = FileUserRolesStore.resolveFile(env);
        final List<String> errorMessages = new ArrayList<>();
        FileAttributesChecker attributesChecker = new FileAttributesChecker(passwordFile, rolesFile);

        Map<String, char[]> users = FileUserPasswdStore.parseFile(passwordFile, null, env.settings());
        if (users == null) {
            errorMessages.add("File realm configuration file [" + passwordFile + "] is missing");
        } else {
            users = new HashMap<>(users);
            char[] passwd = users.remove(username);
            if (passwd != null) {
                // No need to overwrite, if the user was already removed
                FileUserPasswdStore.writeFile(users, passwordFile);
                Arrays.fill(passwd, '\0');
            }
        }
        Map<String, String[]> userRoles = FileUserRolesStore.parseFile(rolesFile, null);
        if (userRoles == null) {
            errorMessages.add("File realm configuration file [" + rolesFile + "] is missing");
        } else {
            userRoles = new HashMap<>(userRoles);
            String[] roles = userRoles.remove(username);
            if (roles != null) {
                // No need to overwrite, if the user was already removed
                FileUserRolesStore.writeFile(userRoles, rolesFile);
            }
        }
        if ( errorMessages.isEmpty() == false ) {
            throw new UserException(ExitCodes.CONFIG, String.join(" , ", errorMessages));
        }
        attributesChecker.check(terminal);
    }

    private void ensureFileRealmEnabled(Settings settings) throws Exception {
        final Map<RealmConfig.RealmIdentifier, Settings> realms = RealmSettings.getRealmSettings(settings);
        Map<RealmConfig.RealmIdentifier, Settings> fileRealmSettings = realms.entrySet().stream()
            .filter(e -> e.getKey().getType().equals(FileRealmSettings.TYPE))
            .collect(Collectors.toMap(Map.Entry::getKey, Map.Entry::getValue));
        if (fileRealmSettings.size() == 1) {
            final String fileRealmName = fileRealmSettings.entrySet().iterator().next().getKey().getName();
            if (RealmSettings.ENABLED_SETTING.apply(FileRealmSettings.TYPE)
                .getConcreteSettingForNamespace(fileRealmName)
                .get(settings) == false) throw new UserException(ExitCodes.CONFIG, "File realm must be enabled");
        }
        // Else it's either explicitly enabled, or not defined in the settings so it is implicitly enabled.
    }

    /**
     * Checks that we can connect to the cluster and that the cluster health is not RED. It optionally handles
     * retries as the file realm might not have reloaded the users file yet in order to authenticate our
     * newly created file realm user.
     */
    private void checkClusterHealthWithRetries(Environment env, Terminal terminal, String username, SecureString password, int retries,
                                               boolean force) throws Exception {
        CommandLineHttpClient client = clientFunction.apply(env);
        final URL clusterHealthUrl = CommandLineHttpClient.createURL(new URL(client.getDefaultURL()), "_cluster/health", "?pretty");
        final HttpResponse response;
        try {
            response = client.execute("GET", clusterHealthUrl, username, password, () -> null, CommandLineHttpClient::responseBuilder);
        } catch (Exception e) {
            throw new UserException(ExitCodes.UNAVAILABLE, "Failed to determine the health of the cluster. ", e);
        }
        final int responseStatus = response.getHttpStatus();
        if (responseStatus != HttpURLConnection.HTTP_OK) {
            // We try to write the roles file first and then the users one, but theoretically we could have loaded the users
            // before we have actually loaded the roles so we also retry on 403 ( temp user is found but has no roles )
            if ((responseStatus == HttpURLConnection.HTTP_UNAUTHORIZED || responseStatus == HttpURLConnection.HTTP_FORBIDDEN)
                && retries > 0 ) {
                terminal.println(
                    Terminal.Verbosity.VERBOSE,
                    "Unexpected http status [" + responseStatus + "] while attempting to determine cluster health. Will retry at most "
                        + retries
                        + " more times."
                );
                Thread.sleep(1000);
                retries -= 1;
                checkClusterHealthWithRetries(env, terminal, username, password, retries, force);
            } else {
                throw new UserException(
                    ExitCodes.DATA_ERROR,
                    "Failed to determine the health of the cluster. Unexpected http status [" + responseStatus + "]"
                );
            }
        } else {
            final String clusterStatus = Objects.toString(response.getResponseBody().get("status"), "");
            if (clusterStatus.isEmpty()) {
                throw new UserException(
                    ExitCodes.DATA_ERROR,
                    "Failed to determine the health of the cluster. Cluster health API did not return a status value."
                );
            } else if ("red".equalsIgnoreCase(clusterStatus) && force == false) {
                terminal.errorPrintln("Failed to determine the health of the cluster. Cluster health is currently RED.");
                terminal.errorPrintln("This means that some cluster data is unavailable and your cluster is not fully functional.");
                terminal.errorPrintln("The cluster logs (https://www.elastic.co/guide/en/elasticsearch/reference/"
                    + Version.CURRENT.major + "." + Version.CURRENT.minor + "/logging.html)"
                    + " might contain information/indications for the underlying cause");
                terminal.errorPrintln(
                    "It is recommended that you resolve the issues with your cluster before continuing");
                terminal.errorPrintln("It is very likely that the command will fail when run against an unhealthy cluster.");
                terminal.errorPrintln("");
                terminal.errorPrintln("If you still want to attempt to execute this command against an unhealthy cluster," +
                    " you can pass the `-f` parameter.");
                throw new UserException(ExitCodes.UNAVAILABLE,
                    "Failed to determine the health of the cluster. Cluster health is currently RED.");
            }
            // else it is yellow or green so we can continue
        }
    }

<<<<<<< HEAD
    protected HttpResponse.HttpResponseBuilder responseBuilder(InputStream is) throws IOException {
        final HttpResponse.HttpResponseBuilder httpResponseBuilder = new HttpResponse.HttpResponseBuilder();
        final String responseBody = Streams.readFully(is).utf8ToString();
        httpResponseBuilder.withResponseBody(responseBody);
        return httpResponseBuilder;
    }

=======
>>>>>>> 4c149e81
    /**
     * This is called after we have created a temporary superuser in the file realm and verified that its
     * credentials work. The username and password of the generated user are passed as parameters. Overriding methods should
     * not try to close the password.
     */
    protected abstract void executeCommand(Terminal terminal, OptionSet options, Environment env, String username, SecureString password)
        throws Exception;

    /**
     * This method is called before we attempt to crete a temporary superuser in the file realm. Commands that
     * implement {@link BaseRunAsSuperuserCommand} can do preflight checks such as parsing and validating options without
     * the need to go through the process of attempting to create and remove the temporary user unnecessarily.
     */
    protected abstract void validate(Terminal terminal, OptionSet options, Environment env) throws Exception ;
}<|MERGE_RESOLUTION|>--- conflicted
+++ resolved
@@ -41,10 +41,6 @@
 import java.util.function.Function;
 import java.util.stream.Collectors;
 
-<<<<<<< HEAD
-import static org.elasticsearch.xpack.security.tool.CommandLineHttpClient.createURL;
-=======
->>>>>>> 4c149e81
 import static org.elasticsearch.xpack.security.tool.CommandUtils.generatePassword;
 import static org.elasticsearch.xpack.security.tool.CommandUtils.generateUsername;
 
@@ -249,16 +245,6 @@
         }
     }
 
-<<<<<<< HEAD
-    protected HttpResponse.HttpResponseBuilder responseBuilder(InputStream is) throws IOException {
-        final HttpResponse.HttpResponseBuilder httpResponseBuilder = new HttpResponse.HttpResponseBuilder();
-        final String responseBody = Streams.readFully(is).utf8ToString();
-        httpResponseBuilder.withResponseBody(responseBody);
-        return httpResponseBuilder;
-    }
-
-=======
->>>>>>> 4c149e81
     /**
      * This is called after we have created a temporary superuser in the file realm and verified that its
      * credentials work. The username and password of the generated user are passed as parameters. Overriding methods should
