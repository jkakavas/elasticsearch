--- conflicted
+++ resolved
@@ -6,34 +6,17 @@
 
 package org.elasticsearch.xpack.idp.saml.idp;
 
-import org.elasticsearch.common.Strings;
 import org.elasticsearch.common.settings.Setting;
 import org.elasticsearch.common.settings.Settings;
 import org.elasticsearch.common.settings.SettingsException;
 import org.elasticsearch.env.Environment;
-import org.elasticsearch.xpack.core.ssl.CertParsingUtils;
-import org.elasticsearch.xpack.core.ssl.X509KeyPairSettings;
 import org.elasticsearch.xpack.idp.saml.sp.CloudServiceProvider;
 import org.elasticsearch.xpack.idp.saml.sp.SamlServiceProvider;
-<<<<<<< HEAD
-import org.opensaml.saml.saml2.core.NameID;
 import org.opensaml.saml.saml2.metadata.ContactPersonTypeEnumeration;
-=======
->>>>>>> eef3dd60
-import org.opensaml.security.x509.X509Credential;
-import org.opensaml.security.x509.impl.X509KeyManagerX509CredentialAdapter;
 
-import javax.net.ssl.X509KeyManager;
-import java.security.PrivateKey;
-import java.util.ArrayList;
-import java.util.Arrays;
-import java.util.Collections;
+import java.net.URL;
 import java.util.HashMap;
-import java.util.HashSet;
-<<<<<<< HEAD
-import java.util.List;
-=======
->>>>>>> eef3dd60
+
 import java.util.Map;
 import java.util.Set;
 
@@ -50,29 +33,20 @@
 import static org.elasticsearch.xpack.idp.IdentityProviderPlugin.IDP_SSO_REDIRECT_ENDPOINT;
 import static org.opensaml.saml.common.xml.SAMLConstants.SAML2_POST_BINDING_URI;
 import static org.opensaml.saml.common.xml.SAMLConstants.SAML2_REDIRECT_BINDING_URI;
-<<<<<<< HEAD
-=======
 import static org.opensaml.saml.saml2.core.NameIDType.TRANSIENT;
->>>>>>> eef3dd60
 
 public class CloudIdp implements SamlIdentityProvider {
 
     private final String entityId;
-    private final HashMap<String, String> ssoEndpoints = new HashMap<>();
-    private final HashMap<String, String> sloEndpoints = new HashMap<>();
-    private final X509Credential signingCredential;
-<<<<<<< HEAD
-    private final X509Credential metadataSigningCredential;
+    private final HashMap<String, URL> ssoEndpoints = new HashMap<>();
+    private final HashMap<String, URL> sloEndpoints = new HashMap<>();
     private Map<String, SamlServiceProvider> registeredServiceProviders;
     private SamlIdPMetadataBuilder.ContactInfo technicalContact;
     private SamlIdPMetadataBuilder.OrganizationInfo organization;
-=======
-    private Map<String, SamlServiceProvider> registeredServiceProviders;
->>>>>>> eef3dd60
 
     public CloudIdp(Environment env, Settings settings) {
         this.entityId = require(settings, IDP_ENTITY_ID);
-        this.ssoEndpoints.put(SAML2_REDIRECT_BINDING_URI, require(settings, IDP_SSO_REDIRECT_ENDPOINT));
+        this.ssoEndpoints.put(SAML2_REDIRECT_BINDING_URI, IDP_SSO_REDIRECT_ENDPOINT.get(settings));
         if (settings.hasValue(IDP_SSO_POST_ENDPOINT.getKey())) {
             this.ssoEndpoints.put(SAML2_POST_BINDING_URI, IDP_SSO_POST_ENDPOINT.get(settings));
         }
@@ -82,18 +56,11 @@
         if (settings.hasValue(IDP_SLO_REDIRECT_ENDPOINT.getKey())) {
             this.sloEndpoints.put(SAML2_REDIRECT_BINDING_URI, IDP_SLO_REDIRECT_ENDPOINT.get(settings));
         }
-<<<<<<< HEAD
-        this.signingCredential = buildSigningCredential(env, settings, "xpack.idp.signing.");
-        this.metadataSigningCredential = buildSigningCredential(env, settings, "xpack.idp.metadata_signing.");
         this.registeredServiceProviders = gatherRegisteredServiceProviders();
         this.technicalContact = new SamlIdPMetadataBuilder.ContactInfo(ContactPersonTypeEnumeration.TECHNICAL,
             IDP_CONTACT_GIVEN_NAME.get(settings), IDP_CONTACT_SURNAME.get(settings), IDP_CONTACT_EMAIL.get(settings));
         this.organization = new SamlIdPMetadataBuilder.OrganizationInfo(IDP_ORGANIZATION_NAME.get(settings),
             IDP_ORGANIZATION_DISPLAY_NAME.get(settings), IDP_ORGANIZATION_URL.get(settings));
-=======
-        this.signingCredential = buildSigningCredential(env, settings);
-        this.registeredServiceProviders = gatherRegisteredServiceProviders();
->>>>>>> eef3dd60
     }
 
     @Override
@@ -102,34 +69,20 @@
     }
 
     @Override
-    public String getSingleSignOnEndpoint(String binding) {
+    public URL getSingleSignOnEndpoint(String binding) {
         return ssoEndpoints.get(binding);
     }
 
     @Override
-    public String getSingleLogoutEndpoint(String binding) {
+    public URL getSingleLogoutEndpoint(String binding) {
         return sloEndpoints.get(binding);
     }
 
     @Override
-    public X509Credential getSigningCredential() {
-        return signingCredential;
-    }
-
-    @Override
-<<<<<<< HEAD
-    public X509Credential getMetadataSigningCredential() {
-        return metadataSigningCredential;
-    }
-
-    @Override
-=======
->>>>>>> eef3dd60
     public SamlServiceProvider getRegisteredServiceProvider(String spEntityId) {
         return registeredServiceProviders.get(spEntityId);
     }
 
-<<<<<<< HEAD
     @Override
     public SamlIdPMetadataBuilder.OrganizationInfo getOrganization() {
         return organization;
@@ -140,8 +93,6 @@
         return technicalContact;
     }
 
-=======
->>>>>>> eef3dd60
     private static String require(Settings settings, Setting<String> setting) {
         if (settings.hasValue(setting.getKey())) {
             return setting.get(settings);
@@ -150,78 +101,13 @@
         }
     }
 
-    static X509Credential buildSigningCredential(Environment environment, Settings settings, String prefix) {
-        List<X509Credential> credentials = buildCredentials(environment, settings, prefix, false);
-        if (credentials.isEmpty()) {
-            return null;
-        }
-        return credentials.get(0);
-    }
-
-    static List<X509Credential> buildCredentials(Environment env, Settings settings, String prefix, boolean allowMultiple) {
-        final X509KeyPairSettings keyPairSettings = X509KeyPairSettings.withPrefix(prefix, false);
-        final X509KeyManager keyManager = CertParsingUtils.getKeyManager(keyPairSettings, settings, null, env);
-        if (keyManager == null) {
-            return Collections.emptyList();
-        }
-
-        final List<X509Credential> credentials = new ArrayList<>();
-        final Set<String> selectedAliases = new HashSet<>();
-        final String configAlias = settings.get(prefix + "keystore.alias");
-        if (Strings.isNullOrEmpty(configAlias)) {
-            final String[] rsaAliases = keyManager.getServerAliases("RSA", null);
-            if (null != rsaAliases) {
-                selectedAliases.addAll(Arrays.asList(rsaAliases));
-            }
-            final String[] ecAliases = keyManager.getServerAliases("EC", null);
-            if (null != ecAliases) {
-                selectedAliases.addAll(Arrays.asList(ecAliases));
-            }
-            if (selectedAliases.isEmpty()) {
-                throw new IllegalArgumentException(
-                    "The configured keystore for [" + prefix + "keystore] does not contain any RSA or EC key pairs.");
-            }
-            if (selectedAliases.size() > 1 && allowMultiple == false) {
-                throw new IllegalArgumentException(
-                    "The configured keystore for [" + prefix + "keystore] contains multiple private key entries, when one was expected.");
-            }
-        } else {
-            selectedAliases.add(configAlias);
-        }
-        for (String alias : selectedAliases) {
-            final PrivateKey signingKey = keyManager.getPrivateKey(alias);
-            if (signingKey == null) {
-                throw new IllegalArgumentException("The configured keystore for [" + prefix + "keystore] does not have a private key" +
-                    " associated with alias [" + alias + "]");
-            }
-
-            final String keyType = signingKey.getAlgorithm();
-            if (keyType.equals("RSA") == false && keyType.equals("EC") == false) {
-                throw new IllegalArgumentException("The key associated with alias [" + alias + "] " + "that has been configured with ["
-                    + prefix + "keystore.alias] uses unsupported key algorithm type [" + keyType + "], only RSA and EC are supported");
-            }
-            credentials.add(new X509KeyManagerX509CredentialAdapter(keyManager, alias));
-        }
-        return credentials;
-    }
-
-    private Map<String, SamlServiceProvider> gatherRegisteredServiceProviders() {
-        // TODO Fetch all the registered service providers from the index (?) they are persisted.
-        // For now hardcode something to use.
-        Map<String, SamlServiceProvider> registeredSps = new HashMap<>();
-        registeredSps.put("kibana_url", new CloudServiceProvider("kibana_url", "kibana_url/api/security/v1/saml",
-            NameID.TRANSIENT, false, false,null));
-
-        return registeredSps;
-    }
-
     private Map<String, SamlServiceProvider> gatherRegisteredServiceProviders() {
         // TODO Fetch all the registered service providers from the index (?) they are persisted.
         // For now hardcode something to use.
         Map<String, SamlServiceProvider> registeredSps = new HashMap<>();
         registeredSps.put("https://sp.some.org",
             new CloudServiceProvider("https://sp.some.org", "https://sp.some.org/api/security/v1/saml", Set.of(TRANSIENT), null, false,
-                false, null));
+                false, null, null, null));
         return registeredSps;
     }
 
