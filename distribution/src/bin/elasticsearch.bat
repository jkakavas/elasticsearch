@echo off

setlocal enabledelayedexpansion
setlocal enableextensions

SET params='%*'
SET checkpassword=Y
SET enrolltocluster=N
SET attemptautoconfig=Y

:loop
FOR /F "usebackq tokens=1* delims= " %%A IN (!params!) DO (
    SET previous=!current!
    SET current=%%A
    SET params='%%B'
	SET silent=N
	IF "!current!" == "-s" (
		SET silent=Y
	)
	IF "!current!" == "--silent" (
		SET silent=Y
	)

	IF "!current!" == "-h" (
		SET checkpassword=N
		SET attemptautoconfig=N
	)
	IF "!current!" == "--help" (
		SET checkpassword=N
		SET attemptautoconfig=N
	)

	IF "!current!" == "-V" (
		SET checkpassword=N
		SET attemptautoconfig=N
	)
	IF "!current!" == "--version" (
		SET checkpassword=N
		SET attemptautoconfig=N
	)

	IF "!current!" == "--enrollment-token" (
	    IF "!enrolltocluster!" == "Y" (
<<<<<<< HEAD
	        ECHO "Multiple --enrollment-token parameters are not allowed"
=======
	        ECHO "Multiple --enrollment-token parameters are not allowed" 1>&2
>>>>>>> 5d3b6bf2
	        goto exitwithone
	    )
		SET enrolltocluster=Y
		SET attemptautoconfig=N
	)

	IF "!previous!" == "--enrollment-token" (
		SET enrollmenttoken="!current!"
	)

	IF "!silent!" == "Y" (
		SET nopauseonerror=Y
	) ELSE (
	    SET SHOULD_SKIP=false
		IF "!previous!" == "--enrollment-token" SET SHOULD_SKIP=true
		IF "!current!" == "--enrollment-token" SET SHOULD_SKIP=true
		IF "!SHOULD_SKIP!" == "false" (
			IF "x!newparams!" NEQ "x" (
				SET newparams=!newparams! !current!
			) ELSE (
				SET newparams=!current!
			)
		)

	)

    IF "x!params!" NEQ "x" (
		GOTO loop
	)
)

CALL "%~dp0elasticsearch-env.bat" || exit /b 1
IF ERRORLEVEL 1 (
	IF NOT DEFINED nopauseonerror (
		PAUSE
	)
	EXIT /B %ERRORLEVEL%
)

SET KEYSTORE_PASSWORD=
IF "%checkpassword%"=="Y" (
  CALL "%~dp0elasticsearch-keystore.bat" has-passwd --silent
  IF !ERRORLEVEL! EQU 0 (
    SET /P KEYSTORE_PASSWORD=Elasticsearch keystore password:
    IF !ERRORLEVEL! NEQ 0 (
      ECHO Failed to read keystore password on standard input
      EXIT /B !ERRORLEVEL!
    )
  )
)

rem windows batch pipe will choke on special characters in strings
SET KEYSTORE_PASSWORD=!KEYSTORE_PASSWORD:^^=^^^^!
SET KEYSTORE_PASSWORD=!KEYSTORE_PASSWORD:^&=^^^&!
SET KEYSTORE_PASSWORD=!KEYSTORE_PASSWORD:^|=^^^|!
SET KEYSTORE_PASSWORD=!KEYSTORE_PASSWORD:^<=^^^<!
SET KEYSTORE_PASSWORD=!KEYSTORE_PASSWORD:^>=^^^>!
SET KEYSTORE_PASSWORD=!KEYSTORE_PASSWORD:^\=^^^\!

IF "%attemptautoconfig%"=="Y" (
    ECHO.!KEYSTORE_PASSWORD!| %JAVA% %ES_JAVA_OPTS% ^
      -Des.path.home="%ES_HOME%" ^
      -Des.path.conf="%ES_PATH_CONF%" ^
      -Des.distribution.flavor="%ES_DISTRIBUTION_FLAVOR%" ^
      -Des.distribution.type="%ES_DISTRIBUTION_TYPE%" ^
      -cp "!ES_CLASSPATH!;!ES_HOME!/lib/tools/security-cli/*;!ES_HOME!/modules/x-pack-core/*;!ES_HOME!/modules/x-pack-security/*" "org.elasticsearch.xpack.security.cli.AutoConfigureNode" !newparams!
    SET SHOULDEXIT=Y
    IF !ERRORLEVEL! EQU 0 SET SHOULDEXIT=N
    IF !ERRORLEVEL! EQU 73 SET SHOULDEXIT=N
    IF !ERRORLEVEL! EQU 78 SET SHOULDEXIT=N
    IF !ERRORLEVEL! EQU 80 SET SHOULDEXIT=N
    IF "!SHOULDEXIT!"=="Y" (
        exit /b !ERRORLEVEL!
    )
)

IF "!enrolltocluster!"=="Y" (
    ECHO.!KEYSTORE_PASSWORD!| %JAVA% %ES_JAVA_OPTS% ^
      -Des.path.home="%ES_HOME%" ^
      -Des.path.conf="%ES_PATH_CONF%" ^
      -Des.distribution.flavor="%ES_DISTRIBUTION_FLAVOR%" ^
      -Des.distribution.type="%ES_DISTRIBUTION_TYPE%" ^
      -cp "!ES_CLASSPATH!;!ES_HOME!/lib/tools/security-cli/*;!ES_HOME!/modules/x-pack-core/*;!ES_HOME!/modules/x-pack-security/*" "org.elasticsearch.xpack.security.cli.AutoConfigureNode" ^
      !newparams! --enrollment-token %enrollmenttoken%
	IF !ERRORLEVEL! NEQ 0 (
	    exit /b !ERRORLEVEL!
	)
)

if not defined ES_TMPDIR (
  for /f "tokens=* usebackq" %%a in (`CALL %JAVA% -cp "!ES_CLASSPATH!" "org.elasticsearch.tools.launchers.TempDirectory"`) do set  ES_TMPDIR=%%a
)

rem The JVM options parser produces the final JVM options to start
rem Elasticsearch. It does this by incorporating JVM options in the following
rem way:
rem   - first, system JVM options are applied (these are hardcoded options in
rem     the parser)
rem   - second, JVM options are read from jvm.options and
rem     jvm.options.d/*.options
rem   - third, JVM options from ES_JAVA_OPTS are applied
rem   - fourth, ergonomic JVM options are applied
@setlocal
for /F "usebackq delims=" %%a in (`CALL %JAVA% -cp "!ES_CLASSPATH!" "org.elasticsearch.tools.launchers.JvmOptionsParser" "!ES_PATH_CONF!" "!ES_HOME!"/plugins ^|^| echo jvm_options_parser_failed`) do set ES_JAVA_OPTS=%%a
@endlocal & set "MAYBE_JVM_OPTIONS_PARSER_FAILED=%ES_JAVA_OPTS%" & set ES_JAVA_OPTS=%ES_JAVA_OPTS%

if "%MAYBE_JVM_OPTIONS_PARSER_FAILED%" == "jvm_options_parser_failed" (
  exit /b 1
)

ECHO.!KEYSTORE_PASSWORD!| %JAVA% %ES_JAVA_OPTS% -Delasticsearch ^
  -Des.path.home="%ES_HOME%" -Des.path.conf="%ES_PATH_CONF%" ^
  -Des.distribution.flavor="%ES_DISTRIBUTION_FLAVOR%" ^
  -Des.distribution.type="%ES_DISTRIBUTION_TYPE%" ^
  -Des.bundled_jdk="%ES_BUNDLED_JDK%" ^
  -cp "%ES_CLASSPATH%" "org.elasticsearch.bootstrap.Elasticsearch" !newparams!

endlocal
endlocal
exit /b %ERRORLEVEL%

rem this hack is ugly but necessary because we can't exit with /b X from within the argument parsing loop.
rem exit 1 (without /b) would work for powershell but it will terminate the cmd process when run in cmd
:exitwithone
    exit /b 1<|MERGE_RESOLUTION|>--- conflicted
+++ resolved
@@ -41,11 +41,7 @@
 
 	IF "!current!" == "--enrollment-token" (
 	    IF "!enrolltocluster!" == "Y" (
-<<<<<<< HEAD
-	        ECHO "Multiple --enrollment-token parameters are not allowed"
-=======
 	        ECHO "Multiple --enrollment-token parameters are not allowed" 1>&2
->>>>>>> 5d3b6bf2
 	        goto exitwithone
 	    )
 		SET enrolltocluster=Y
