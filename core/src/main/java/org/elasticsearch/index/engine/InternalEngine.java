/*
 * Licensed to Elasticsearch under one or more contributor
 * license agreements. See the NOTICE file distributed with
 * this work for additional information regarding copyright
 * ownership. Elasticsearch licenses this file to you under
 * the Apache License, Version 2.0 (the "License"); you may
 * not use this file except in compliance with the License.
 * You may obtain a copy of the License at
 *
 *    http://www.apache.org/licenses/LICENSE-2.0
 *
 * Unless required by applicable law or agreed to in writing,
 * software distributed under the License is distributed on an
 * "AS IS" BASIS, WITHOUT WARRANTIES OR CONDITIONS OF ANY
 * KIND, either express or implied.  See the License for the
 * specific language governing permissions and limitations
 * under the License.
 */

package org.elasticsearch.index.engine;

import org.apache.logging.log4j.Logger;
import org.apache.lucene.index.DirectoryReader;
import org.apache.lucene.index.IndexCommit;
import org.apache.lucene.index.IndexFormatTooOldException;
import org.apache.lucene.index.IndexReader;
import org.apache.lucene.index.IndexWriter;
import org.apache.lucene.index.IndexWriterConfig;
import org.apache.lucene.index.LeafReader;
import org.apache.lucene.index.LiveIndexWriterConfig;
import org.apache.lucene.index.MergePolicy;
import org.apache.lucene.index.SegmentCommitInfo;
import org.apache.lucene.index.SegmentInfos;
import org.apache.lucene.index.Term;
import org.apache.lucene.search.IndexSearcher;
import org.apache.lucene.search.SearcherFactory;
import org.apache.lucene.search.SearcherManager;
import org.apache.lucene.search.TermQuery;
import org.apache.lucene.store.AlreadyClosedException;
import org.apache.lucene.store.Directory;
import org.apache.lucene.store.LockObtainFailedException;
import org.apache.lucene.util.BytesRef;
import org.apache.lucene.util.IOUtils;
import org.apache.lucene.util.InfoStream;
import org.elasticsearch.ElasticsearchException;
import org.elasticsearch.ExceptionsHelper;
import org.elasticsearch.Version;
import org.elasticsearch.action.index.IndexRequest;
import org.elasticsearch.common.Nullable;
import org.elasticsearch.common.lease.Releasable;
import org.elasticsearch.common.lucene.LoggerInfoStream;
import org.elasticsearch.common.lucene.Lucene;
import org.elasticsearch.common.lucene.index.ElasticsearchDirectoryReader;
import org.elasticsearch.common.lucene.uid.Versions;
import org.elasticsearch.common.metrics.CounterMetric;
import org.elasticsearch.common.unit.ByteSizeValue;
import org.elasticsearch.common.util.concurrent.AbstractRunnable;
import org.elasticsearch.common.util.concurrent.KeyedLock;
import org.elasticsearch.common.util.concurrent.ReleasableLock;
import org.elasticsearch.index.IndexSettings;
import org.elasticsearch.index.VersionType;
import org.elasticsearch.index.mapper.ParseContext;
import org.elasticsearch.index.mapper.Uid;
import org.elasticsearch.index.merge.MergeStats;
import org.elasticsearch.index.merge.OnGoingMerge;
import org.elasticsearch.index.shard.DocsStats;
import org.elasticsearch.index.shard.ElasticsearchMergePolicy;
import org.elasticsearch.index.shard.ShardId;
import org.elasticsearch.index.shard.TranslogRecoveryPerformer;
import org.elasticsearch.index.translog.Translog;
import org.elasticsearch.index.translog.TranslogConfig;
import org.elasticsearch.index.translog.TranslogCorruptedException;
import org.elasticsearch.threadpool.ThreadPool;

import java.io.IOException;
import java.util.Arrays;
import java.util.HashMap;
import java.util.List;
import java.util.Map;
import java.util.Set;
import java.util.concurrent.atomic.AtomicBoolean;
import java.util.concurrent.atomic.AtomicInteger;
import java.util.concurrent.atomic.AtomicLong;
import java.util.concurrent.locks.Lock;
import java.util.concurrent.locks.ReentrantLock;
import java.util.function.Function;

public class InternalEngine extends Engine {
    /**
     * When we last pruned expired tombstones from versionMap.deletes:
     */
    private volatile long lastDeleteVersionPruneTimeMSec;

    private final Translog translog;
    private final ElasticsearchConcurrentMergeScheduler mergeScheduler;

    private final IndexWriter indexWriter;

    private final SearcherFactory searcherFactory;
    private final SearcherManager searcherManager;

    private final Lock flushLock = new ReentrantLock();
    private final ReentrantLock optimizeLock = new ReentrantLock();

    // A uid (in the form of BytesRef) to the version map
    // we use the hashed variant since we iterate over it and check removal and additions on existing keys
    private final LiveVersionMap versionMap;

    private final KeyedLock<BytesRef> keyedLock = new KeyedLock<>();

    private final AtomicBoolean versionMapRefreshPending = new AtomicBoolean();

    private volatile SegmentInfos lastCommittedSegmentInfos;

    private final IndexThrottle throttle;

    // How many callers are currently requesting index throttling.  Currently there are only two situations where we do this: when merges
    // are falling behind and when writing indexing buffer to disk is too slow.  When this is 0, there is no throttling, else we throttling
    // incoming indexing ops to a single thread:
    private final AtomicInteger throttleRequestCount = new AtomicInteger();
    private final EngineConfig.OpenMode openMode;
    private final AtomicBoolean pendingTranslogRecovery = new AtomicBoolean(false);
    private final AtomicLong maxUnsafeAutoIdTimestamp = new AtomicLong(-1);
    private final CounterMetric numVersionLookups = new CounterMetric();
    private final CounterMetric numIndexVersionsLookups = new CounterMetric();

    public InternalEngine(EngineConfig engineConfig) throws EngineException {
        super(engineConfig);
        openMode = engineConfig.getOpenMode();
        if (engineConfig.getIndexSettings().getIndexVersionCreated().before(Version.V_5_0_0_beta1)) {
            // no optimization for pre 5.0.0.alpha6 since translog might not have all information needed
            maxUnsafeAutoIdTimestamp.set(Long.MAX_VALUE);
        } else {
            maxUnsafeAutoIdTimestamp.set(engineConfig.getMaxUnsafeAutoIdTimestamp());
        }
        this.versionMap = new LiveVersionMap();
        store.incRef();
        IndexWriter writer = null;
        Translog translog = null;
        SearcherManager manager = null;
        EngineMergeScheduler scheduler = null;
        boolean success = false;
        try {
            this.lastDeleteVersionPruneTimeMSec = engineConfig.getThreadPool().estimatedTimeInMillis();
            mergeScheduler = scheduler = new EngineMergeScheduler(engineConfig.getShardId(), engineConfig.getIndexSettings());
            throttle = new IndexThrottle();
            this.searcherFactory = new SearchFactory(logger, isClosed, engineConfig);
            try {
                writer = createWriter(openMode == EngineConfig.OpenMode.CREATE_INDEX_AND_TRANSLOG);
                indexWriter = writer;
                translog = openTranslog(engineConfig, writer);
                assert translog.getGeneration() != null;
            } catch (IOException | TranslogCorruptedException e) {
                throw new EngineCreationFailureException(shardId, "failed to create engine", e);
            } catch (AssertionError e) {
                // IndexWriter throws AssertionError on init, if asserts are enabled, if any files don't exist, but tests that
                // randomly throw FNFE/NSFE can also hit this:
                if (ExceptionsHelper.stackTrace(e).contains("org.apache.lucene.index.IndexWriter.filesExist")) {
                    throw new EngineCreationFailureException(shardId, "failed to create engine", e);
                } else {
                    throw e;
                }
            }

            this.translog = translog;
            manager = createSearcherManager();
            this.searcherManager = manager;
            this.versionMap.setManager(searcherManager);
            assert pendingTranslogRecovery.get() == false : "translog recovery can't be pending before we set it";
            // don't allow commits until we are done with recovering
            pendingTranslogRecovery.set(openMode == EngineConfig.OpenMode.OPEN_INDEX_AND_TRANSLOG);
            if (engineConfig.getRefreshListeners() != null) {
                searcherManager.addListener(engineConfig.getRefreshListeners());
            }
            success = true;
        } finally {
            if (success == false) {
                IOUtils.closeWhileHandlingException(writer, translog, manager, scheduler);
                versionMap.clear();
                if (isClosed.get() == false) {
                    // failure we need to dec the store reference
                    store.decRef();
                }
            }
        }
        logger.trace("created new InternalEngine");
    }

    @Override
    public InternalEngine recoverFromTranslog() throws IOException {
        flushLock.lock();
        try (ReleasableLock lock = readLock.acquire()) {
            ensureOpen();
            if (openMode != EngineConfig.OpenMode.OPEN_INDEX_AND_TRANSLOG) {
                throw new IllegalStateException("Can't recover from translog with open mode: " + openMode);
            }
            if (pendingTranslogRecovery.get() == false) {
                throw new IllegalStateException("Engine has already been recovered");
            }
            try {
                recoverFromTranslog(engineConfig.getTranslogRecoveryPerformer());
            } catch (Exception e) {
                try {
                    pendingTranslogRecovery.set(true); // just play safe and never allow commits on this see #ensureCanFlush
                    failEngine("failed to recover from translog", e);
                } catch (Exception inner) {
                    e.addSuppressed(inner);
                }
                throw e;
            }
        } finally {
            flushLock.unlock();
        }
        return this;
    }

    private void recoverFromTranslog(TranslogRecoveryPerformer handler) throws IOException {
        Translog.TranslogGeneration translogGeneration = translog.getGeneration();
        final int opsRecovered;
        try {
            Translog.Snapshot snapshot = translog.newSnapshot();
            opsRecovered = handler.recoveryFromSnapshot(this, snapshot);
        } catch (Exception e) {
            throw new EngineException(shardId, "failed to recover from translog", e);
        }
        // flush if we recovered something or if we have references to older translogs
        // note: if opsRecovered == 0 and we have older translogs it means they are corrupted or 0 length.
        assert pendingTranslogRecovery.get(): "translogRecovery is not pending but should be";
        pendingTranslogRecovery.set(false); // we are good - now we can commit
        if (opsRecovered > 0) {
            logger.trace("flushing post recovery from translog. ops recovered [{}]. committed translog id [{}]. current id [{}]",
                opsRecovered, translogGeneration == null ? null : translogGeneration.translogFileGeneration, translog.currentFileGeneration());
            flush(true, true);
        } else if (translog.isCurrent(translogGeneration) == false) {
            commitIndexWriter(indexWriter, translog, lastCommittedSegmentInfos.getUserData().get(Engine.SYNC_COMMIT_ID));
        }
    }

    private Translog openTranslog(EngineConfig engineConfig, IndexWriter writer) throws IOException {
        final TranslogConfig translogConfig = engineConfig.getTranslogConfig();
        Translog.TranslogGeneration generation = null;
        if (openMode == EngineConfig.OpenMode.OPEN_INDEX_AND_TRANSLOG) {
            generation = loadTranslogIdFromCommit(writer);
            // We expect that this shard already exists, so it must already have an existing translog else something is badly wrong!
            if (generation == null) {
                throw new IllegalStateException("no translog generation present in commit data but translog is expected to exist");
            }
            if (generation != null && generation.translogUUID == null) {
                throw new IndexFormatTooOldException("trasnlog", "translog has no generation nor a UUID - this might be an index from a previous version consider upgrading to N-1 first");
            }
        }
        final Translog translog = new Translog(translogConfig, generation);
        if (generation == null || generation.translogUUID == null) {
            assert openMode != EngineConfig.OpenMode.OPEN_INDEX_AND_TRANSLOG : "OpenMode must not be "
                + EngineConfig.OpenMode.OPEN_INDEX_AND_TRANSLOG;
            if (generation == null) {
                logger.debug("no translog ID present in the current generation - creating one");
            } else if (generation.translogUUID == null) {
                logger.debug("upgraded translog to pre 2.0 format, associating translog with index - writing translog UUID");
            }
            boolean success = false;
            try {
                commitIndexWriter(writer, translog, openMode == EngineConfig.OpenMode.OPEN_INDEX_CREATE_TRANSLOG
                    ? writer.getCommitData().get(SYNC_COMMIT_ID) : null);
                success = true;
            } finally {
                if (success == false) {
                    IOUtils.closeWhileHandlingException(translog);
                }
            }
        }
        return translog;
    }

    @Override
    public Translog getTranslog() {
        ensureOpen();
        return translog;
    }

    /**
     * Reads the current stored translog ID from the IW commit data. If the id is not found, recommits the current
     * translog id into lucene and returns null.
     */
    @Nullable
    private Translog.TranslogGeneration loadTranslogIdFromCommit(IndexWriter writer) throws IOException {
        // commit on a just opened writer will commit even if there are no changes done to it
        // we rely on that for the commit data translog id key
        final Map<String, String> commitUserData = writer.getCommitData();
        if (commitUserData.containsKey("translog_id")) {
            assert commitUserData.containsKey(Translog.TRANSLOG_UUID_KEY) == false : "legacy commit contains translog UUID";
            return new Translog.TranslogGeneration(null, Long.parseLong(commitUserData.get("translog_id")));
        } else if (commitUserData.containsKey(Translog.TRANSLOG_GENERATION_KEY)) {
            if (commitUserData.containsKey(Translog.TRANSLOG_UUID_KEY) == false) {
                throw new IllegalStateException("commit doesn't contain translog UUID");
            }
            final String translogUUID = commitUserData.get(Translog.TRANSLOG_UUID_KEY);
            final long translogGen = Long.parseLong(commitUserData.get(Translog.TRANSLOG_GENERATION_KEY));
            return new Translog.TranslogGeneration(translogUUID, translogGen);
        }
        return null;
    }

    private SearcherManager createSearcherManager() throws EngineException {
        boolean success = false;
        SearcherManager searcherManager = null;
        try {
            try {
                final DirectoryReader directoryReader = ElasticsearchDirectoryReader.wrap(DirectoryReader.open(indexWriter), shardId);
                searcherManager = new SearcherManager(directoryReader, searcherFactory);
                lastCommittedSegmentInfos = readLastCommittedSegmentInfos(searcherManager, store);
                success = true;
                return searcherManager;
            } catch (IOException e) {
                maybeFailEngine("start", e);
                try {
                    indexWriter.rollback();
                } catch (IOException inner) { // iw is closed below
                    e.addSuppressed(inner);
                }
                throw new EngineCreationFailureException(shardId, "failed to open reader on writer", e);
            }
        } finally {
            if (success == false) { // release everything we created on a failure
                IOUtils.closeWhileHandlingException(searcherManager, indexWriter);
            }
        }
    }

    @Override
    public GetResult get(Get get, Function<String, Searcher> searcherFactory) throws EngineException {
        try (ReleasableLock lock = readLock.acquire()) {
            ensureOpen();
            if (get.realtime()) {
                VersionValue versionValue = versionMap.getUnderLock(get.uid());
                if (versionValue != null) {
                    if (versionValue.delete()) {
                        return GetResult.NOT_EXISTS;
                    }
                    if (get.versionType().isVersionConflictForReads(versionValue.version(), get.version())) {
                        Uid uid = Uid.createUid(get.uid().text());
                        throw new VersionConflictEngineException(shardId, uid.type(), uid.id(),
                                get.versionType().explainConflictForReads(versionValue.version(), get.version()));
                    }
                    refresh("realtime_get");
                }
            }

            // no version, get the version from the index, we know that we refresh on flush
            return getFromSearcher(get, searcherFactory);
        }
    }

    private boolean checkVersionConflict(
            final Operation op,
            final long currentVersion,
            final long expectedVersion,
            final boolean deleted) {
        if (op.versionType() == VersionType.FORCE) {
            if (engineConfig.getIndexSettings().getIndexVersionCreated().onOrAfter(Version.V_6_0_0_alpha1)) {
                // If index was created in 5.0 or later, 'force' is not allowed at all
                throw new IllegalArgumentException("version type [FORCE] may not be used for indices created after 6.0");
            } else if (op.origin() != Operation.Origin.LOCAL_TRANSLOG_RECOVERY) {
                // For earlier indices, 'force' is only allowed for translog recovery
                throw new IllegalArgumentException("version type [FORCE] may not be used for non-translog operations");
            }
        }

        if (op.versionType().isVersionConflictForWrites(currentVersion, expectedVersion, deleted)) {
            if (op.origin().isRecovery()) {
                // version conflict, but okay
                return true;
            } else {
                // fatal version conflict
                throw new VersionConflictEngineException(shardId, op.type(), op.id(),
                        op.versionType().explainConflictForWrites(currentVersion, expectedVersion, deleted));
            }
        }
        return false;
    }

    private long checkDeletedAndGCed(VersionValue versionValue) {
        long currentVersion;
        if (engineConfig.isEnableGcDeletes() && versionValue.delete() && (engineConfig.getThreadPool().estimatedTimeInMillis() - versionValue.time()) > getGcDeletesInMillis()) {
            currentVersion = Versions.NOT_FOUND; // deleted, and GC
        } else {
            currentVersion = versionValue.version();
        }
        return currentVersion;
    }

    @Override
    public IndexResult index(Index index) {
        IndexResult result;
        try (ReleasableLock lock = readLock.acquire()) {
            ensureOpen();
            if (index.origin().isRecovery()) {
                // Don't throttle recovery operations
                result = innerIndex(index);
            } else {
                try (Releasable r = throttle.acquireThrottle()) {
                    result = innerIndex(index);
                }
            }
        } catch (Exception e) {
            result = new IndexResult(checkIfDocumentFailureOrThrow(index, e), index.version());
        }
        return result;
    }

    /**
     * Inspects exception thrown when executing index or delete operations
     *
     * @return failure if the failure is a document specific failure (e.g. analysis chain failure)
     * or throws Exception if the failure caused the engine to fail (e.g. out of disk, lucene tragic event)
     *
     * Note: pkg-private for testing
     */
    final Exception checkIfDocumentFailureOrThrow(final Operation operation, final Exception failure) {
        boolean isDocumentFailure;
        try {
            // When indexing a document into Lucene, Lucene distinguishes between environment related errors
            // (like out of disk space) and document specific errors (like analysis chain problems) by setting
            // the IndexWriter.getTragicEvent() value for the former. maybeFailEngine checks for these kind of
            // errors and returns true if that is the case. We use that to indicate a document level failure
            // and set the error in operation.setFailure. In case of environment related errors, the failure
            // is bubbled up
            isDocumentFailure = !((failure instanceof IllegalStateException || failure instanceof IOException)
                    && maybeFailEngine(operation.operationType().getLowercase(), failure));
        } catch (Exception inner) {
            // we failed checking whether the failure can fail the engine, treat it as a persistent engine failure
            isDocumentFailure = false;
            failure.addSuppressed(inner);
        }
        if (isDocumentFailure) {
            return failure;
        } else {
            rethrow(failure);
            return null;
        }
    }

    @SuppressWarnings("unchecked")
    static <T extends Throwable> void rethrow(Throwable t) throws T {
        throw (T) t;
    }

    private boolean canOptimizeAddDocument(Index index) {
        if (index.getAutoGeneratedIdTimestamp() != IndexRequest.UNSET_AUTO_GENERATED_TIMESTAMP) {
            assert index.getAutoGeneratedIdTimestamp() >= 0 : "autoGeneratedIdTimestamp must be positive but was: "
                + index.getAutoGeneratedIdTimestamp();
            switch (index.origin()) {
                case PRIMARY:
                    assert (index.version() == Versions.MATCH_ANY && index.versionType() == VersionType.INTERNAL)
                        : "version: " + index.version() + " type: " + index.versionType();
                    return true;
                case PEER_RECOVERY:
                case REPLICA:
                    assert index.version() == 1 && index.versionType() == VersionType.EXTERNAL
                    : "version: " + index.version() + " type: " + index.versionType();
                    return true;
                case LOCAL_TRANSLOG_RECOVERY:
                    assert index.isRetry();
                    return false; // even if retry is set we never optimize local recovery
                default:
                    throw new IllegalArgumentException("unknown origin " + index.origin());
            }
        }
        return false;
    }

    private IndexResult innerIndex(Index index) throws IOException {
        final Translog.Location location;
        final long updatedVersion;
        try (Releasable ignored = acquireLock(index.uid())) {
            lastWriteNanos = index.startTime();
            /* if we have an autoGeneratedID that comes into the engine we can potentially optimize
             * and just use addDocument instead of updateDocument and skip the entire version and index lookup across the board.
             * Yet, we have to deal with multiple document delivery, for this we use a property of the document that is added
             * to detect if it has potentially been added before. We use the documents timestamp for this since it's something
             * that:
             *  - doesn't change per document
             *  - is preserved in the transaction log
             *  - and is assigned before we start to index / replicate
             * NOTE: it's not important for this timestamp to be consistent across nodes etc. it's just a number that is in the common
             * case increasing and can be used in the failure case when we retry and resent documents to establish a happens before relationship.
             * for instance:
             *  - doc A has autoGeneratedIdTimestamp = 10, isRetry = false
             *  - doc B has autoGeneratedIdTimestamp = 9, isRetry = false
             *
             *  while both docs are in in flight, we disconnect on one node, reconnect and send doc A again
             *  - now doc A' has autoGeneratedIdTimestamp = 10, isRetry = true
             *
             *  if A' arrives on the shard first we update maxUnsafeAutoIdTimestamp to 10 and use update document. All subsequent
             *  documents that arrive (A and B) will also use updateDocument since their timestamps are less than maxUnsafeAutoIdTimestamp.
             *  While this is not strictly needed for doc B it is just much simpler to implement since it will just de-optimize some doc in the worst case.
             *
             *  if A arrives on the shard first we use addDocument since maxUnsafeAutoIdTimestamp is < 10. A` will then just be skipped or calls
             *  updateDocument.
             */
            long currentVersion;
            final boolean deleted;
            // if anything is fishy here ie. there is a retry we go and force updateDocument below so we are updating the document in the
            // lucene index without checking the version map but we still do the version check
            final boolean forceUpdateDocument;
            final boolean canOptimizeAddDocument = canOptimizeAddDocument(index);
            if (canOptimizeAddDocument) {
                long deOptimizeTimestamp = maxUnsafeAutoIdTimestamp.get();
                if (index.isRetry()) {
                    forceUpdateDocument = true;
                    do {
                        deOptimizeTimestamp = maxUnsafeAutoIdTimestamp.get();
                        if (deOptimizeTimestamp >= index.getAutoGeneratedIdTimestamp()) {
                            break;
                        }
                    } while(maxUnsafeAutoIdTimestamp.compareAndSet(deOptimizeTimestamp,
                        index.getAutoGeneratedIdTimestamp()) == false);
                    assert maxUnsafeAutoIdTimestamp.get() >= index.getAutoGeneratedIdTimestamp();
                } else {
                    // in this case we force
                    forceUpdateDocument = deOptimizeTimestamp >= index.getAutoGeneratedIdTimestamp();
                }
                currentVersion = Versions.NOT_FOUND;
                deleted = true;
            } else {
                // update the document
                forceUpdateDocument = false; // we don't force it - it depends on the version
                final VersionValue versionValue = versionMap.getUnderLock(index.uid());
                assert incrementVersionLookup();
                if (versionValue == null) {
                    currentVersion = loadCurrentVersionFromIndex(index.uid());
                    deleted = currentVersion == Versions.NOT_FOUND;
                } else {
                    currentVersion = checkDeletedAndGCed(versionValue);
                    deleted = versionValue.delete();
                }
            }
            final long expectedVersion = index.version();
            final IndexResult indexResult;
            if (checkVersionConflict(index, currentVersion, expectedVersion, deleted)) {
<<<<<<< HEAD
                // skip index operation because of version conflict on recovery
                indexResult = new IndexResult(expectedVersion, false);
=======
                index.setCreated(false);
                return;
            }
            final long updatedVersion = updateVersion(index, currentVersion, expectedVersion);
            index.setCreated(deleted);
            if (currentVersion == Versions.NOT_FOUND && forceUpdateDocument == false) {
                // document does not exists, we can optimize for create, but double check if assertions are running
                assert assertDocDoesNotExist(index, canOptimizeAddDocument == false);
                index(index, indexWriter);
>>>>>>> a23ded6a
            } else {
                updatedVersion = index.versionType().updateVersion(currentVersion, expectedVersion);
                index.parsedDoc().version().setLongValue(updatedVersion);
                if (currentVersion == Versions.NOT_FOUND && forceUpdateDocument == false) {
                    // document does not exists, we can optimize for create
                    index(index.docs(), indexWriter);
                } else {
                    update(index.uid(), index.docs(), indexWriter);
                }
                indexResult = new IndexResult(updatedVersion, deleted);
                location = index.origin() != Operation.Origin.LOCAL_TRANSLOG_RECOVERY
                        ? translog.add(new Translog.Index(index, indexResult))
                        : null;
                versionMap.putUnderLock(index.uid().bytes(), new VersionValue(updatedVersion));
                indexResult.setTranslogLocation(location);
            }
            indexResult.setTook(System.nanoTime() - index.startTime());
            indexResult.freeze();
            return indexResult;
        }
    }

<<<<<<< HEAD
    private static void index(final List<ParseContext.Document> docs, final IndexWriter indexWriter) throws IOException {
        if (docs.size() > 1) {
            indexWriter.addDocuments(docs);
=======
    /**
     * Asserts that the doc in the index operation really doesn't exist
     */
    private boolean assertDocDoesNotExist(final Index index, final boolean allowDeleted) throws IOException {
        final VersionValue versionValue = versionMap.getUnderLock(index.uid());
        if (versionValue != null) {
            if (versionValue.delete() == false || allowDeleted == false) {
                throw new AssertionError("doc [" + index.type() + "][" + index.id() + "] exists in version map (version " + versionValue + ")");
            }
        } else {
            try (final Searcher searcher = acquireSearcher("assert doc doesn't exist")) {
                final long docsWithId = searcher.searcher().count(new TermQuery(index.uid()));
                if (docsWithId > 0) {
                    throw new AssertionError("doc [" + index.type() + "][" + index.id() + "] exists [" + docsWithId + "] times in index");
                }
            }
        }
        return true;
    }

    private long updateVersion(Engine.Operation op, long currentVersion, long expectedVersion) {
        final long updatedVersion = op.versionType().updateVersion(currentVersion, expectedVersion);
        op.updateVersion(updatedVersion);
        return updatedVersion;
    }

    private static void index(final Index index, final IndexWriter indexWriter) throws IOException {
        if (index.docs().size() > 1) {
            indexWriter.addDocuments(index.docs());
>>>>>>> a23ded6a
        } else {
            indexWriter.addDocument(docs.get(0));
        }
    }

    private static void update(final Term uid, final List<ParseContext.Document> docs, final IndexWriter indexWriter) throws IOException {
        if (docs.size() > 1) {
            indexWriter.updateDocuments(uid, docs);
        } else {
            indexWriter.updateDocument(uid, docs.get(0));
        }
    }

    @Override
    public DeleteResult delete(Delete delete) {
        DeleteResult result;
        try (ReleasableLock lock = readLock.acquire()) {
            ensureOpen();
            // NOTE: we don't throttle this when merges fall behind because delete-by-id does not create new segments:
            result = innerDelete(delete);
        } catch (Exception e) {
            result = new DeleteResult(checkIfDocumentFailureOrThrow(delete, e), delete.version());
        }
        maybePruneDeletedTombstones();
        return result;
    }

    private void maybePruneDeletedTombstones() {
        // It's expensive to prune because we walk the deletes map acquiring dirtyLock for each uid so we only do it
        // every 1/4 of gcDeletesInMillis:
        if (engineConfig.isEnableGcDeletes() && engineConfig.getThreadPool().estimatedTimeInMillis() - lastDeleteVersionPruneTimeMSec > getGcDeletesInMillis() * 0.25) {
            pruneDeletedTombstones();
        }
    }

    private DeleteResult innerDelete(Delete delete) throws IOException {
        final Translog.Location location;
        final long updatedVersion;
        final boolean found;
        try (Releasable ignored = acquireLock(delete.uid())) {
            lastWriteNanos = delete.startTime();
            final long currentVersion;
            final boolean deleted;
            final VersionValue versionValue = versionMap.getUnderLock(delete.uid());
            assert incrementVersionLookup();
            if (versionValue == null) {
                currentVersion = loadCurrentVersionFromIndex(delete.uid());
                deleted = currentVersion == Versions.NOT_FOUND;
            } else {
                currentVersion = checkDeletedAndGCed(versionValue);
                deleted = versionValue.delete();
            }

            final long expectedVersion = delete.version();
            final DeleteResult deleteResult;
            if (checkVersionConflict(delete, currentVersion, expectedVersion, deleted)) {
                // skip executing delete because of version conflict on recovery
                deleteResult = new DeleteResult(expectedVersion, true);
            } else {
                updatedVersion = delete.versionType().updateVersion(currentVersion, expectedVersion);
                found = deleteIfFound(delete.uid(), currentVersion, deleted, versionValue);
                deleteResult = new DeleteResult(updatedVersion, found);
                location = delete.origin() != Operation.Origin.LOCAL_TRANSLOG_RECOVERY
                        ? translog.add(new Translog.Delete(delete, deleteResult))
                        : null;
                versionMap.putUnderLock(delete.uid().bytes(),
                        new DeleteVersionValue(updatedVersion, engineConfig.getThreadPool().estimatedTimeInMillis()));
                deleteResult.setTranslogLocation(location);
            }
            deleteResult.setTook(System.nanoTime() - delete.startTime());
            deleteResult.freeze();
            return deleteResult;
        }
    }

    private boolean deleteIfFound(Term uid, long currentVersion, boolean deleted, VersionValue versionValue) throws IOException {
        final boolean found;
        if (currentVersion == Versions.NOT_FOUND) {
            // doc does not exist and no prior deletes
            found = false;
        } else if (versionValue != null && deleted) {
            // a "delete on delete", in this case, we still increment the version, log it, and return that version
            found = false;
        } else {
            // we deleted a currently existing document
            indexWriter.deleteDocuments(uid);
            found = true;
        }
        return found;
    }

    @Override
    public void refresh(String source) throws EngineException {
        // we obtain a read lock here, since we don't want a flush to happen while we are refreshing
        // since it flushes the index as well (though, in terms of concurrency, we are allowed to do it)
        try (ReleasableLock lock = readLock.acquire()) {
            ensureOpen();
            searcherManager.maybeRefreshBlocking();
        } catch (AlreadyClosedException e) {
            failOnTragicEvent(e);
            throw e;
        } catch (EngineClosedException e) {
            throw e;
        } catch (Exception e) {
            try {
                failEngine("refresh failed", e);
            } catch (Exception inner) {
                e.addSuppressed(inner);
            }
            throw new RefreshFailedEngineException(shardId, e);
        }

        // TODO: maybe we should just put a scheduled job in threadPool?
        // We check for pruning in each delete request, but we also prune here e.g. in case a delete burst comes in and then no more deletes
        // for a long time:
        maybePruneDeletedTombstones();
        versionMapRefreshPending.set(false);
        mergeScheduler.refreshConfig();
    }

    @Override
    public void writeIndexingBuffer() throws EngineException {

        // we obtain a read lock here, since we don't want a flush to happen while we are writing
        // since it flushes the index as well (though, in terms of concurrency, we are allowed to do it)
        try (ReleasableLock lock = readLock.acquire()) {
            ensureOpen();

            // TODO: it's not great that we secretly tie searcher visibility to "freeing up heap" here... really we should keep two
            // searcher managers, one for searching which is only refreshed by the schedule the user requested (refresh_interval, or invoking
            // refresh API), and another for version map interactions.  See #15768.
            final long versionMapBytes = versionMap.ramBytesUsedForRefresh();
            final long indexingBufferBytes = indexWriter.ramBytesUsed();

            final boolean useRefresh = versionMapRefreshPending.get() || (indexingBufferBytes/4 < versionMapBytes);
            if (useRefresh) {
                // The version map is using > 25% of the indexing buffer, so we do a refresh so the version map also clears
                logger.debug("use refresh to write indexing buffer (heap size=[{}]), to also clear version map (heap size=[{}])",
                             new ByteSizeValue(indexingBufferBytes), new ByteSizeValue(versionMapBytes));
                refresh("write indexing buffer");
            } else {
                // Most of our heap is used by the indexing buffer, so we do a cheaper (just writes segments, doesn't open a new searcher) IW.flush:
                logger.debug("use IndexWriter.flush to write indexing buffer (heap size=[{}]) since version map is small (heap size=[{}])",
                             new ByteSizeValue(indexingBufferBytes), new ByteSizeValue(versionMapBytes));
                indexWriter.flush();
            }
        } catch (AlreadyClosedException e) {
            failOnTragicEvent(e);
            throw e;
        } catch (EngineClosedException e) {
            throw e;
        } catch (Exception e) {
            try {
                failEngine("writeIndexingBuffer failed", e);
            } catch (Exception inner) {
                e.addSuppressed(inner);
            }
            throw new RefreshFailedEngineException(shardId, e);
        }
    }

    @Override
    public SyncedFlushResult syncFlush(String syncId, CommitId expectedCommitId) throws EngineException {
        // best effort attempt before we acquire locks
        ensureOpen();
        if (indexWriter.hasUncommittedChanges()) {
            logger.trace("can't sync commit [{}]. have pending changes", syncId);
            return SyncedFlushResult.PENDING_OPERATIONS;
        }
        if (expectedCommitId.idsEqual(lastCommittedSegmentInfos.getId()) == false) {
            logger.trace("can't sync commit [{}]. current commit id is not equal to expected.", syncId);
            return SyncedFlushResult.COMMIT_MISMATCH;
        }
        try (ReleasableLock lock = writeLock.acquire()) {
            ensureOpen();
            ensureCanFlush();
            if (indexWriter.hasUncommittedChanges()) {
                logger.trace("can't sync commit [{}]. have pending changes", syncId);
                return SyncedFlushResult.PENDING_OPERATIONS;
            }
            if (expectedCommitId.idsEqual(lastCommittedSegmentInfos.getId()) == false) {
                logger.trace("can't sync commit [{}]. current commit id is not equal to expected.", syncId);
                return SyncedFlushResult.COMMIT_MISMATCH;
            }
            logger.trace("starting sync commit [{}]", syncId);
            commitIndexWriter(indexWriter, translog, syncId);
            logger.debug("successfully sync committed. sync id [{}].", syncId);
            lastCommittedSegmentInfos = store.readLastCommittedSegmentsInfo();
            return SyncedFlushResult.SUCCESS;
        } catch (IOException ex) {
            maybeFailEngine("sync commit", ex);
            throw new EngineException(shardId, "failed to sync commit", ex);
        }
    }

    final boolean tryRenewSyncCommit() {
        boolean renewed = false;
        try (ReleasableLock lock = writeLock.acquire()) {
            ensureOpen();
            ensureCanFlush();
            String syncId = lastCommittedSegmentInfos.getUserData().get(SYNC_COMMIT_ID);
            if (syncId != null && translog.totalOperations() == 0 && indexWriter.hasUncommittedChanges()) {
                logger.trace("start renewing sync commit [{}]", syncId);
                commitIndexWriter(indexWriter, translog, syncId);
                logger.debug("successfully sync committed. sync id [{}].", syncId);
                lastCommittedSegmentInfos = store.readLastCommittedSegmentsInfo();
                renewed = true;
            }
        } catch (IOException ex) {
            maybeFailEngine("renew sync commit", ex);
            throw new EngineException(shardId, "failed to renew sync commit", ex);
        }
        if (renewed) { // refresh outside of the write lock
            refresh("renew sync commit");
        }

        return renewed;
    }

    @Override
    public CommitId flush() throws EngineException {
        return flush(false, false);
    }

    @Override
    public CommitId flush(boolean force, boolean waitIfOngoing) throws EngineException {
        ensureOpen();
        final byte[] newCommitId;
        /*
         * Unfortunately the lock order is important here. We have to acquire the readlock first otherwise
         * if we are flushing at the end of the recovery while holding the write lock we can deadlock if:
         *  Thread 1: flushes via API and gets the flush lock but blocks on the readlock since Thread 2 has the writeLock
         *  Thread 2: flushes at the end of the recovery holding the writeLock and blocks on the flushLock owned by Thread 1
         */
        try (ReleasableLock lock = readLock.acquire()) {
            ensureOpen();
            if (flushLock.tryLock() == false) {
                // if we can't get the lock right away we block if needed otherwise barf
                if (waitIfOngoing) {
                    logger.trace("waiting for in-flight flush to finish");
                    flushLock.lock();
                    logger.trace("acquired flush lock after blocking");
                } else {
                    return new CommitId(lastCommittedSegmentInfos.getId());
                }
            } else {
                logger.trace("acquired flush lock immediately");
            }
            try {
                if (indexWriter.hasUncommittedChanges() || force) {
                    ensureCanFlush();
                    try {
                        translog.prepareCommit();
                        logger.trace("starting commit for flush; commitTranslog=true");
                        commitIndexWriter(indexWriter, translog, null);
                        logger.trace("finished commit for flush");
                        // we need to refresh in order to clear older version values
                        refresh("version_table_flush");
                        // after refresh documents can be retrieved from the index so we can now commit the translog
                        translog.commit();
                    } catch (Exception e) {
                        throw new FlushFailedEngineException(shardId, e);
                    }
                    /*
                     * we have to inc-ref the store here since if the engine is closed by a tragic event
                     * we don't acquire the write lock and wait until we have exclusive access. This might also
                     * dec the store reference which can essentially close the store and unless we can inc the reference
                     * we can't use it.
                     */
                    store.incRef();
                    try {
                        // reread the last committed segment infos
                        lastCommittedSegmentInfos = store.readLastCommittedSegmentsInfo();
                    } catch (Exception e) {
                        if (isClosed.get() == false) {
                            try {
                                logger.warn("failed to read latest segment infos on flush", e);
                            } catch (Exception inner) {
                                e.addSuppressed(inner);
                            }
                            if (Lucene.isCorruptionException(e)) {
                                throw new FlushFailedEngineException(shardId, e);
                            }
                        }
                    } finally {
                        store.decRef();
                    }
                }
                newCommitId = lastCommittedSegmentInfos.getId();
            } catch (FlushFailedEngineException ex) {
                maybeFailEngine("flush", ex);
                throw ex;
            } finally {
                flushLock.unlock();
            }
        }
        // We don't have to do this here; we do it defensively to make sure that even if wall clock time is misbehaving
        // (e.g., moves backwards) we will at least still sometimes prune deleted tombstones:
        if (engineConfig.isEnableGcDeletes()) {
            pruneDeletedTombstones();
        }
        return new CommitId(newCommitId);
    }

    private void pruneDeletedTombstones() {
        long timeMSec = engineConfig.getThreadPool().estimatedTimeInMillis();

        // TODO: not good that we reach into LiveVersionMap here; can we move this inside VersionMap instead?  problem is the dirtyLock...

        // we only need to prune the deletes map; the current/old version maps are cleared on refresh:
        for (Map.Entry<BytesRef, VersionValue> entry : versionMap.getAllTombstones()) {
            BytesRef uid = entry.getKey();
            try (Releasable ignored = acquireLock(uid)) { // can we do it without this lock on each value? maybe batch to a set and get the lock once per set?

                // Must re-get it here, vs using entry.getValue(), in case the uid was indexed/deleted since we pulled the iterator:
                VersionValue versionValue = versionMap.getTombstoneUnderLock(uid);
                if (versionValue != null) {
                    if (timeMSec - versionValue.time() > getGcDeletesInMillis()) {
                        versionMap.removeTombstoneUnderLock(uid);
                    }
                }
            }
        }

        lastDeleteVersionPruneTimeMSec = timeMSec;
    }

    @Override
    public void forceMerge(final boolean flush, int maxNumSegments, boolean onlyExpungeDeletes,
                           final boolean upgrade, final boolean upgradeOnlyAncientSegments) throws EngineException, EngineClosedException, IOException {
        /*
         * We do NOT acquire the readlock here since we are waiting on the merges to finish
         * that's fine since the IW.rollback should stop all the threads and trigger an IOException
         * causing us to fail the forceMerge
         *
         * The way we implement upgrades is a bit hackish in the sense that we set an instance
         * variable and that this setting will thus apply to the next forced merge that will be run.
         * This is ok because (1) this is the only place we call forceMerge, (2) we have a single
         * thread for optimize, and the 'optimizeLock' guarding this code, and (3) ConcurrentMergeScheduler
         * syncs calls to findForcedMerges.
         */
        assert indexWriter.getConfig().getMergePolicy() instanceof ElasticsearchMergePolicy : "MergePolicy is " + indexWriter.getConfig().getMergePolicy().getClass().getName();
        ElasticsearchMergePolicy mp = (ElasticsearchMergePolicy) indexWriter.getConfig().getMergePolicy();
        optimizeLock.lock();
        try {
            ensureOpen();
            if (upgrade) {
                logger.info("starting segment upgrade upgradeOnlyAncientSegments={}", upgradeOnlyAncientSegments);
                mp.setUpgradeInProgress(true, upgradeOnlyAncientSegments);
            }
            store.incRef(); // increment the ref just to ensure nobody closes the store while we optimize
            try {
                if (onlyExpungeDeletes) {
                    assert upgrade == false;
                    indexWriter.forceMergeDeletes(true /* blocks and waits for merges*/);
                } else if (maxNumSegments <= 0) {
                    assert upgrade == false;
                    indexWriter.maybeMerge();
                } else {
                    indexWriter.forceMerge(maxNumSegments, true /* blocks and waits for merges*/);
                }
                if (flush) {
                    if (tryRenewSyncCommit() == false) {
                        flush(false, true);
                    }
                }
                if (upgrade) {
                    logger.info("finished segment upgrade");
                }
            } finally {
                store.decRef();
            }
        } catch (AlreadyClosedException ex) {
            /* in this case we first check if the engine is still open. If so this exception is just fine
             * and expected. We don't hold any locks while we block on forceMerge otherwise it would block
             * closing the engine as well. If we are not closed we pass it on to failOnTragicEvent which ensures
             * we are handling a tragic even exception here */
            ensureOpen();
            failOnTragicEvent(ex);
            throw ex;
        } catch (Exception e) {
            try {
                maybeFailEngine("force merge", e);
            } catch (Exception inner) {
                e.addSuppressed(inner);
            }
            throw e;
        } finally {
            try {
                mp.setUpgradeInProgress(false, false); // reset it just to make sure we reset it in a case of an error
            } finally {
                optimizeLock.unlock();
            }
        }
    }

    @Override
    public IndexCommit acquireIndexCommit(final boolean flushFirst) throws EngineException {
        // we have to flush outside of the readlock otherwise we might have a problem upgrading
        // the to a write lock when we fail the engine in this operation
        if (flushFirst) {
            logger.trace("start flush for snapshot");
            flush(false, true);
            logger.trace("finish flush for snapshot");
        }
        try (ReleasableLock lock = readLock.acquire()) {
            ensureOpen();
            logger.trace("pulling snapshot");
            return deletionPolicy.snapshot();
        } catch (IOException e) {
            throw new SnapshotFailedEngineException(shardId, e);
        }
    }

    private void failOnTragicEvent(AlreadyClosedException ex) {
        // if we are already closed due to some tragic exception
        // we need to fail the engine. it might have already been failed before
        // but we are double-checking it's failed and closed
        if (indexWriter.isOpen() == false && indexWriter.getTragicException() != null) {
            final Exception tragedy = indexWriter.getTragicException() instanceof Exception ?
                (Exception) indexWriter.getTragicException() :
                new Exception(indexWriter.getTragicException());
            failEngine("already closed by tragic event on the index writer", tragedy);
        } else if (translog.isOpen() == false && translog.getTragicException() != null) {
            failEngine("already closed by tragic event on the translog", translog.getTragicException());
        } else if (failedEngine.get() == null) { // we are closed but the engine is not failed yet?
            // this smells like a bug - we only expect ACE if we are in a fatal case ie. either translog or IW is closed by
            // a tragic event or has closed itself. if that is not the case we are in a buggy state and raise an assertion error
            throw new AssertionError("Unexpected AlreadyClosedException", ex);
        }
    }

    @Override
    protected boolean maybeFailEngine(String source, Exception e) {
        boolean shouldFail = super.maybeFailEngine(source, e);
        if (shouldFail) {
            return true;
        }
        // Check for AlreadyClosedException -- ACE is a very special
        // exception that should only be thrown in a tragic event. we pass on the checks to failOnTragicEvent which will
        // throw and AssertionError if the tragic event condition is not met.
        if (e instanceof AlreadyClosedException) {
            failOnTragicEvent((AlreadyClosedException)e);
            return true;
        } else if (e != null &&
            ((indexWriter.isOpen() == false && indexWriter.getTragicException() == e)
                || (translog.isOpen() == false && translog.getTragicException() == e))) {
            // this spot on - we are handling the tragic event exception here so we have to fail the engine
            // right away
            failEngine(source, e);
            return true;
        }
        return false;
    }

    @Override
    protected SegmentInfos getLastCommittedSegmentInfos() {
        return lastCommittedSegmentInfos;
    }

    @Override
    protected final void writerSegmentStats(SegmentsStats stats) {
        stats.addVersionMapMemoryInBytes(versionMap.ramBytesUsed());
        stats.addIndexWriterMemoryInBytes(indexWriter.ramBytesUsed());
        stats.updateMaxUnsafeAutoIdTimestamp(maxUnsafeAutoIdTimestamp.get());
    }

    @Override
    public long getIndexBufferRAMBytesUsed() {
        // We don't guard w/ readLock here, so we could throw AlreadyClosedException
        return indexWriter.ramBytesUsed() + versionMap.ramBytesUsedForRefresh();
    }

    @Override
    public List<Segment> segments(boolean verbose) {
        try (ReleasableLock lock = readLock.acquire()) {
            Segment[] segmentsArr = getSegmentInfo(lastCommittedSegmentInfos, verbose);

            // fill in the merges flag
            Set<OnGoingMerge> onGoingMerges = mergeScheduler.onGoingMerges();
            for (OnGoingMerge onGoingMerge : onGoingMerges) {
                for (SegmentCommitInfo segmentInfoPerCommit : onGoingMerge.getMergedSegments()) {
                    for (Segment segment : segmentsArr) {
                        if (segment.getName().equals(segmentInfoPerCommit.info.name)) {
                            segment.mergeId = onGoingMerge.getId();
                            break;
                        }
                    }
                }
            }
            return Arrays.asList(segmentsArr);
        }
    }

    /**
     * Closes the engine without acquiring the write lock. This should only be
     * called while the write lock is hold or in a disaster condition ie. if the engine
     * is failed.
     */
    @Override
    protected final void closeNoLock(String reason) {
        if (isClosed.compareAndSet(false, true)) {
            assert rwl.isWriteLockedByCurrentThread() || failEngineLock.isHeldByCurrentThread() : "Either the write lock must be held or the engine must be currently be failing itself";
            try {
                this.versionMap.clear();
                try {
                    IOUtils.close(searcherManager);
                } catch (Exception e) {
                    logger.warn("Failed to close SearcherManager", e);
                }
                try {
                    IOUtils.close(translog);
                } catch (Exception e) {
                    logger.warn("Failed to close translog", e);
                }
                // no need to commit in this case!, we snapshot before we close the shard, so translog and all sync'ed
                logger.trace("rollback indexWriter");
                try {
                    indexWriter.rollback();
                } catch (AlreadyClosedException ex) {
                    failOnTragicEvent(ex);
                    throw ex;
                }
                logger.trace("rollback indexWriter done");
            } catch (Exception e) {
                logger.warn("failed to rollback writer on close", e);
            } finally {
                store.decRef();
                logger.debug("engine closed [{}]", reason);
            }
        }
    }

    @Override
    protected SearcherManager getSearcherManager() {
        return searcherManager;
    }

    private Releasable acquireLock(BytesRef uid) {
        return keyedLock.acquire(uid);
    }

    private Releasable acquireLock(Term uid) {
        return acquireLock(uid.bytes());
    }

    private long loadCurrentVersionFromIndex(Term uid) throws IOException {
        assert incrementIndexVersionLookup();
        try (final Searcher searcher = acquireSearcher("load_version")) {
            return Versions.loadVersion(searcher.reader(), uid);
        }
    }

    // pkg-private for testing
    IndexWriter createWriter(boolean create) throws IOException {
        try {
            final IndexWriterConfig iwc = new IndexWriterConfig(engineConfig.getAnalyzer());
            iwc.setCommitOnClose(false); // we by default don't commit on close
            iwc.setOpenMode(create ? IndexWriterConfig.OpenMode.CREATE : IndexWriterConfig.OpenMode.APPEND);
            iwc.setIndexDeletionPolicy(deletionPolicy);
            // with tests.verbose, lucene sets this up: plumb to align with filesystem stream
            boolean verbose = false;
            try {
                verbose = Boolean.parseBoolean(System.getProperty("tests.verbose"));
            } catch (Exception ignore) {
            }
            iwc.setInfoStream(verbose ? InfoStream.getDefault() : new LoggerInfoStream(logger));
            iwc.setMergeScheduler(mergeScheduler);
            MergePolicy mergePolicy = config().getMergePolicy();
            // Give us the opportunity to upgrade old segments while performing
            // background merges
            mergePolicy = new ElasticsearchMergePolicy(mergePolicy);
            iwc.setMergePolicy(mergePolicy);
            iwc.setSimilarity(engineConfig.getSimilarity());
            iwc.setRAMBufferSizeMB(engineConfig.getIndexingBufferSize().getMbFrac());
            iwc.setCodec(engineConfig.getCodec());
            iwc.setUseCompoundFile(true); // always use compound on flush - reduces # of file-handles on refresh
            return new IndexWriter(store.directory(), iwc);
        } catch (LockObtainFailedException ex) {
            logger.warn("could not lock IndexWriter", ex);
            throw ex;
        }
    }

    /** Extended SearcherFactory that warms the segments if needed when acquiring a new searcher */
    static final class SearchFactory extends EngineSearcherFactory {
        private final Engine.Warmer warmer;
        private final Logger logger;
        private final AtomicBoolean isEngineClosed;

        SearchFactory(Logger logger, AtomicBoolean isEngineClosed, EngineConfig engineConfig) {
            super(engineConfig);
            warmer = engineConfig.getWarmer();
            this.logger = logger;
            this.isEngineClosed = isEngineClosed;
        }

        @Override
        public IndexSearcher newSearcher(IndexReader reader, IndexReader previousReader) throws IOException {
            IndexSearcher searcher = super.newSearcher(reader, previousReader);
            if (reader instanceof LeafReader && isMergedSegment((LeafReader)reader)) {
                // we call newSearcher from the IndexReaderWarmer which warms segments during merging
                // in that case the reader is a LeafReader and all we need to do is to build a new Searcher
                // and return it since it does it's own warming for that particular reader.
                return searcher;
            }
            if (warmer != null) {
                try {
                    assert searcher.getIndexReader() instanceof ElasticsearchDirectoryReader : "this class needs an ElasticsearchDirectoryReader but got: " + searcher.getIndexReader().getClass();
                    warmer.warm(new Searcher("top_reader_warming", searcher));
                } catch (Exception e) {
                    if (isEngineClosed.get() == false) {
                        logger.warn("failed to prepare/warm", e);
                    }
                }
            }
            return searcher;
        }
    }

    @Override
    public void activateThrottling() {
        int count = throttleRequestCount.incrementAndGet();
        assert count >= 1: "invalid post-increment throttleRequestCount=" + count;
        if (count == 1) {
            throttle.activate();
        }
    }

    @Override
    public void deactivateThrottling() {
        int count = throttleRequestCount.decrementAndGet();
        assert count >= 0: "invalid post-decrement throttleRequestCount=" + count;
        if (count == 0) {
            throttle.deactivate();
        }
    }

    public long getIndexThrottleTimeInMillis() {
        return throttle.getThrottleTimeInMillis();
    }

    long getGcDeletesInMillis() {
        return engineConfig.getIndexSettings().getGcDeletesInMillis();
    }

    LiveIndexWriterConfig getCurrentIndexWriterConfig() {
        return indexWriter.getConfig();
    }

    private final class EngineMergeScheduler extends ElasticsearchConcurrentMergeScheduler {
        private final AtomicInteger numMergesInFlight = new AtomicInteger(0);
        private final AtomicBoolean isThrottling = new AtomicBoolean();

        EngineMergeScheduler(ShardId shardId, IndexSettings indexSettings) {
            super(shardId, indexSettings);
        }

        @Override
        public synchronized void beforeMerge(OnGoingMerge merge) {
            int maxNumMerges = mergeScheduler.getMaxMergeCount();
            if (numMergesInFlight.incrementAndGet() > maxNumMerges) {
                if (isThrottling.getAndSet(true) == false) {
                    logger.info("now throttling indexing: numMergesInFlight={}, maxNumMerges={}", numMergesInFlight, maxNumMerges);
                    activateThrottling();
                }
            }
        }

        @Override
        public synchronized void afterMerge(OnGoingMerge merge) {
            int maxNumMerges = mergeScheduler.getMaxMergeCount();
            if (numMergesInFlight.decrementAndGet() < maxNumMerges) {
                if (isThrottling.getAndSet(false)) {
                    logger.info("stop throttling indexing: numMergesInFlight={}, maxNumMerges={}", numMergesInFlight, maxNumMerges);
                    deactivateThrottling();
                }
            }
            if (indexWriter.hasPendingMerges() == false && System.nanoTime() - lastWriteNanos >= engineConfig.getFlushMergesAfter().nanos()) {
                // NEVER do this on a merge thread since we acquire some locks blocking here and if we concurrently rollback the writer
                // we deadlock on engine#close for instance.
                engineConfig.getThreadPool().executor(ThreadPool.Names.FLUSH).execute(new AbstractRunnable() {
                    @Override
                    public void onFailure(Exception e) {
                        if (isClosed.get() == false) {
                            logger.warn("failed to flush after merge has finished");
                        }
                    }

                    @Override
                    protected void doRun() throws Exception {
                        // if we have no pending merges and we are supposed to flush once merges have finished
                        // we try to renew a sync commit which is the case when we are having a big merge after we
                        // are inactive. If that didn't work we go and do a real flush which is ok since it only doesn't work
                        // if we either have records in the translog or if we don't have a sync ID at all...
                        // maybe even more important, we flush after all merges finish and we are inactive indexing-wise to
                        // free up transient disk usage of the (presumably biggish) segments that were just merged
                        if (tryRenewSyncCommit() == false) {
                            flush();
                        }
                    }
                });

            }
        }

        @Override
        protected void handleMergeException(final Directory dir, final Throwable exc) {
            logger.error("failed to merge", exc);
            engineConfig.getThreadPool().generic().execute(new AbstractRunnable() {
                @Override
                public void onFailure(Exception e) {
                    logger.debug("merge failure action rejected", e);
                }

                @Override
                protected void doRun() throws Exception {
                    MergePolicy.MergeException e = new MergePolicy.MergeException(exc, dir);
                    failEngine("merge failed", e);
                }
            });
        }
    }

    private void commitIndexWriter(IndexWriter writer, Translog translog, String syncId) throws IOException {
        ensureCanFlush();
        try {
            Translog.TranslogGeneration translogGeneration = translog.getGeneration();
            logger.trace("committing writer with translog id [{}]  and sync id [{}] ", translogGeneration.translogFileGeneration, syncId);
            Map<String, String> commitData = new HashMap<>(2);
            commitData.put(Translog.TRANSLOG_GENERATION_KEY, Long.toString(translogGeneration.translogFileGeneration));
            commitData.put(Translog.TRANSLOG_UUID_KEY, translogGeneration.translogUUID);
            if (syncId != null) {
                commitData.put(Engine.SYNC_COMMIT_ID, syncId);
            }
            indexWriter.setCommitData(commitData);
            writer.commit();
        } catch (Exception ex) {
            try {
                failEngine("lucene commit failed", ex);
            } catch (Exception inner) {
                ex.addSuppressed(inner);
            }
            throw ex;
        } catch (AssertionError e) {
            // IndexWriter throws AssertionError on commit, if asserts are enabled, if any files don't exist, but tests that
            // randomly throw FNFE/NSFE can also hit this:
            if (ExceptionsHelper.stackTrace(e).contains("org.apache.lucene.index.IndexWriter.filesExist")) {
                EngineException engineException = new EngineException(shardId, "failed to commit engine", e);
                try {
                    failEngine("lucene commit failed", engineException);
                } catch (Exception inner) {
                    engineException.addSuppressed(inner);
                }
                throw engineException;
            } else {
                throw e;
            }
        }
    }

    private void ensureCanFlush() {
        // translog recover happens after the engine is fully constructed
        // if we are in this stage we have to prevent flushes from this
        // engine otherwise we might loose documents if the flush succeeds
        // and the translog recover fails we we "commit" the translog on flush.
        if (pendingTranslogRecovery.get()) {
            throw new IllegalStateException(shardId.toString() + " flushes are disabled - pending translog recovery");
        }
    }

    public void onSettingsChanged() {
        mergeScheduler.refreshConfig();
        // config().isEnableGcDeletes() or config.getGcDeletesInMillis() may have changed:
        maybePruneDeletedTombstones();
        if (engineConfig.getMaxUnsafeAutoIdTimestamp() == Long.MAX_VALUE) {
            // this is an anti-viral settings you can only opt out for the entire index
            // only if a shard starts up again due to relocation or if the index is closed
            // the setting will be re-interpreted if it's set to true
            this.maxUnsafeAutoIdTimestamp.set(Long.MAX_VALUE);
        }
    }

    public MergeStats getMergeStats() {
        return mergeScheduler.stats();
    }

    @Override
    public DocsStats getDocStats() {
        final int numDocs = indexWriter.numDocs();
        final int maxDoc = indexWriter.maxDoc();
        return new DocsStats(numDocs, maxDoc-numDocs);
    }


    /**
     * Returns the number of times a version was looked up either from the index.
     * Note this is only available if assertions are enabled
     */
    long getNumIndexVersionsLookups() { // for testing
        return numIndexVersionsLookups.count();
    }

    /**
     * Returns the number of times a version was looked up either from memory or from the index.
     * Note this is only available if assertions are enabled
     */
    long getNumVersionLookups() { // for testing
        return numVersionLookups.count();
    }

    private boolean incrementVersionLookup() { // only used by asserts
        numVersionLookups.inc();
        return true;
    }

    private boolean incrementIndexVersionLookup() {
        numIndexVersionsLookups.inc();
        return true;
    }

    /**
     * Returns <code>true</code> iff the index writer has any deletions either buffered in memory or
     * in the index.
     */
    boolean indexWriterHasDeletions() {
        return indexWriter.hasDeletions();
    }

    @Override
    public boolean isRecovering() {
        return pendingTranslogRecovery.get();
    }
}<|MERGE_RESOLUTION|>--- conflicted
+++ resolved
@@ -42,7 +42,6 @@
 import org.apache.lucene.util.BytesRef;
 import org.apache.lucene.util.IOUtils;
 import org.apache.lucene.util.InfoStream;
-import org.elasticsearch.ElasticsearchException;
 import org.elasticsearch.ExceptionsHelper;
 import org.elasticsearch.Version;
 import org.elasticsearch.action.index.IndexRequest;
@@ -538,25 +537,14 @@
             final long expectedVersion = index.version();
             final IndexResult indexResult;
             if (checkVersionConflict(index, currentVersion, expectedVersion, deleted)) {
-<<<<<<< HEAD
                 // skip index operation because of version conflict on recovery
                 indexResult = new IndexResult(expectedVersion, false);
-=======
-                index.setCreated(false);
-                return;
-            }
-            final long updatedVersion = updateVersion(index, currentVersion, expectedVersion);
-            index.setCreated(deleted);
-            if (currentVersion == Versions.NOT_FOUND && forceUpdateDocument == false) {
-                // document does not exists, we can optimize for create, but double check if assertions are running
-                assert assertDocDoesNotExist(index, canOptimizeAddDocument == false);
-                index(index, indexWriter);
->>>>>>> a23ded6a
             } else {
                 updatedVersion = index.versionType().updateVersion(currentVersion, expectedVersion);
                 index.parsedDoc().version().setLongValue(updatedVersion);
                 if (currentVersion == Versions.NOT_FOUND && forceUpdateDocument == false) {
-                    // document does not exists, we can optimize for create
+                    // document does not exists, we can optimize for create, but double check if assertions are running
+                    assert assertDocDoesNotExist(index, canOptimizeAddDocument == false);
                     index(index.docs(), indexWriter);
                 } else {
                     update(index.uid(), index.docs(), indexWriter);
@@ -574,11 +562,14 @@
         }
     }
 
-<<<<<<< HEAD
     private static void index(final List<ParseContext.Document> docs, final IndexWriter indexWriter) throws IOException {
         if (docs.size() > 1) {
             indexWriter.addDocuments(docs);
-=======
+        } else {
+            indexWriter.addDocument(docs.get(0));
+        }
+    }
+
     /**
      * Asserts that the doc in the index operation really doesn't exist
      */
@@ -597,21 +588,6 @@
             }
         }
         return true;
-    }
-
-    private long updateVersion(Engine.Operation op, long currentVersion, long expectedVersion) {
-        final long updatedVersion = op.versionType().updateVersion(currentVersion, expectedVersion);
-        op.updateVersion(updatedVersion);
-        return updatedVersion;
-    }
-
-    private static void index(final Index index, final IndexWriter indexWriter) throws IOException {
-        if (index.docs().size() > 1) {
-            indexWriter.addDocuments(index.docs());
->>>>>>> a23ded6a
-        } else {
-            indexWriter.addDocument(docs.get(0));
-        }
     }
 
     private static void update(final Term uid, final List<ParseContext.Document> docs, final IndexWriter indexWriter) throws IOException {
