--- conflicted
+++ resolved
@@ -319,11 +319,6 @@
         }
         ElasticsearchNode firstNode = null;
         for (ElasticsearchNode node : nodes) {
-<<<<<<< HEAD
-            if (node.getVersion().onOrAfter("8.0.0") && node.getTestDistribution().equals(TestDistribution.INTEG_TEST)) {
-                node.defaultConfig.put("xpack.security.enabled", "false");
-            }
-=======
             if (node.getTestDistribution().equals(TestDistribution.INTEG_TEST)) {
                 node.defaultConfig.put("xpack.security.enabled", "false");
             } else {
@@ -332,7 +327,6 @@
                 }
             }
 
->>>>>>> cff383f2
             // Can only configure master nodes if we have node names defined
             if (nodeNames != null) {
                 if (node.getVersion().onOrAfter("7.0.0")) {
