/*
 * Copyright Elasticsearch B.V. and/or licensed to Elasticsearch B.V. under one
 * or more contributor license agreements. Licensed under the Elastic License;
 * you may not use this file except in compliance with the Elastic License.
 */

package org.elasticsearch.xpack.security.authc;

import org.apache.logging.log4j.LogManager;
import org.apache.logging.log4j.Logger;
import org.apache.logging.log4j.message.ParameterizedMessage;
import org.apache.lucene.util.BytesRef;
import org.apache.lucene.util.BytesRefBuilder;
import org.apache.lucene.util.UnicodeUtil;
import org.elasticsearch.ElasticsearchException;
import org.elasticsearch.ElasticsearchSecurityException;
import org.elasticsearch.ExceptionsHelper;
import org.elasticsearch.Version;
import org.elasticsearch.action.ActionListener;
import org.elasticsearch.action.DocWriteRequest.OpType;
import org.elasticsearch.action.DocWriteResponse;
import org.elasticsearch.action.bulk.BulkItemResponse;
import org.elasticsearch.action.bulk.BulkRequestBuilder;
import org.elasticsearch.action.bulk.BulkResponse;
import org.elasticsearch.action.get.GetRequest;
import org.elasticsearch.action.get.GetResponse;
import org.elasticsearch.action.index.IndexAction;
import org.elasticsearch.action.index.IndexRequest;
import org.elasticsearch.action.search.SearchRequest;
import org.elasticsearch.action.search.SearchResponse;
import org.elasticsearch.action.support.WriteRequest.RefreshPolicy;
import org.elasticsearch.action.support.master.AcknowledgedRequest;
import org.elasticsearch.action.update.UpdateRequest;
import org.elasticsearch.action.update.UpdateRequestBuilder;
import org.elasticsearch.action.update.UpdateResponse;
import org.elasticsearch.client.Client;
import org.elasticsearch.cluster.AckedClusterStateUpdateTask;
import org.elasticsearch.cluster.ClusterState;
import org.elasticsearch.cluster.ClusterStateUpdateTask;
import org.elasticsearch.cluster.ack.AckedRequest;
import org.elasticsearch.cluster.ack.ClusterStateUpdateResponse;
import org.elasticsearch.cluster.metadata.MetaData;
import org.elasticsearch.cluster.service.ClusterService;
import org.elasticsearch.common.Nullable;
import org.elasticsearch.common.Priority;
import org.elasticsearch.common.Strings;
import org.elasticsearch.common.UUIDs;
import org.elasticsearch.common.cache.Cache;
import org.elasticsearch.common.cache.CacheBuilder;
import org.elasticsearch.common.collect.Tuple;
import org.elasticsearch.common.hash.MessageDigests;
import org.elasticsearch.common.io.stream.InputStreamStreamInput;
import org.elasticsearch.common.io.stream.OutputStreamStreamOutput;
import org.elasticsearch.common.io.stream.StreamInput;
import org.elasticsearch.common.io.stream.StreamOutput;
import org.elasticsearch.common.settings.SecureString;
import org.elasticsearch.common.settings.Setting;
import org.elasticsearch.common.settings.Setting.Property;
import org.elasticsearch.common.settings.Settings;
import org.elasticsearch.common.unit.TimeValue;
import org.elasticsearch.common.util.concurrent.AbstractRunnable;
import org.elasticsearch.common.util.concurrent.ThreadContext;
import org.elasticsearch.common.util.iterable.Iterables;
import org.elasticsearch.common.xcontent.XContentBuilder;
import org.elasticsearch.common.xcontent.XContentFactory;
import org.elasticsearch.core.internal.io.IOUtils;
import org.elasticsearch.index.engine.VersionConflictEngineException;
import org.elasticsearch.index.query.BoolQueryBuilder;
import org.elasticsearch.index.query.QueryBuilders;
import org.elasticsearch.rest.RestStatus;
import org.elasticsearch.search.SearchHit;
import org.elasticsearch.xpack.core.XPackField;
import org.elasticsearch.xpack.core.XPackPlugin;
import org.elasticsearch.xpack.core.XPackSettings;
import org.elasticsearch.xpack.core.security.ScrollHelper;
import org.elasticsearch.xpack.core.security.authc.Authentication;
import org.elasticsearch.xpack.core.security.authc.Authentication.AuthenticationType;
import org.elasticsearch.xpack.core.security.authc.KeyAndTimestamp;
import org.elasticsearch.xpack.core.security.authc.TokenMetaData;
import org.elasticsearch.xpack.core.security.authc.support.TokensInvalidationResult;
import org.elasticsearch.xpack.security.support.SecurityIndexManager;

import javax.crypto.Cipher;
import javax.crypto.CipherInputStream;
import javax.crypto.CipherOutputStream;
import javax.crypto.NoSuchPaddingException;
import javax.crypto.SecretKey;
import javax.crypto.SecretKeyFactory;
import javax.crypto.spec.GCMParameterSpec;
import javax.crypto.spec.PBEKeySpec;
import javax.crypto.spec.SecretKeySpec;
import java.io.ByteArrayInputStream;
import java.io.ByteArrayOutputStream;
import java.io.Closeable;
import java.io.IOException;
import java.io.OutputStream;
import java.io.UncheckedIOException;
import java.nio.ByteBuffer;
import java.nio.charset.StandardCharsets;
import java.security.GeneralSecurityException;
import java.security.MessageDigest;
import java.security.NoSuchAlgorithmException;
import java.security.SecureRandom;
import java.security.spec.InvalidKeySpecException;
import java.time.Clock;
import java.time.Instant;
import java.time.ZoneOffset;
import java.time.temporal.ChronoUnit;
import java.util.ArrayList;
import java.util.Arrays;
import java.util.Base64;
import java.util.Collection;
import java.util.Collections;
import java.util.Comparator;
import java.util.HashMap;
import java.util.List;
import java.util.Map;
import java.util.Optional;
import java.util.concurrent.ExecutionException;
import java.util.concurrent.atomic.AtomicBoolean;
import java.util.concurrent.atomic.AtomicInteger;
import java.util.concurrent.atomic.AtomicLong;
import java.util.function.Consumer;
import java.util.function.Predicate;
import java.util.stream.Collectors;

import static org.elasticsearch.action.support.TransportActions.isShardNotAvailableException;
import static org.elasticsearch.gateway.GatewayService.STATE_NOT_RECOVERED_BLOCK;
import static org.elasticsearch.search.SearchService.DEFAULT_KEEPALIVE_SETTING;
import static org.elasticsearch.xpack.core.ClientHelper.SECURITY_ORIGIN;
import static org.elasticsearch.xpack.core.ClientHelper.executeAsyncWithOrigin;

/**
 * Service responsible for the creation, validation, and other management of {@link UserToken}
 * objects for authentication
 */
public final class TokenService {

    /**
     * The parameters below are used to generate the cryptographic key that is used to encrypt the
     * values returned by this service. These parameters are based off of the
     * <a href="https://www.owasp.org/index.php/Password_Storage_Cheat_Sheet">OWASP Password Storage
     * Cheat Sheet</a> and the <a href="https://pages.nist.gov/800-63-3/sp800-63b.html#sec5">
     * NIST Digital Identity Guidelines</a>
     */
    private static final int ITERATIONS = 100000;
    private static final String KDF_ALGORITHM = "PBKDF2withHMACSHA512";
    private static final int SALT_BYTES = 32;
    private static final int KEY_BYTES = 64;
    private static final int IV_BYTES = 12;
    private static final int VERSION_BYTES = 4;
    private static final String ENCRYPTION_CIPHER = "AES/GCM/NoPadding";
    private static final String EXPIRED_TOKEN_WWW_AUTH_VALUE = "Bearer realm=\"" + XPackField.SECURITY +
            "\", error=\"invalid_token\", error_description=\"The access token expired\"";
    private static final String MALFORMED_TOKEN_WWW_AUTH_VALUE = "Bearer realm=\"" + XPackField.SECURITY +
            "\", error=\"invalid_token\", error_description=\"The access token is malformed\"";
    private static final String TYPE = "doc";

    public static final String THREAD_POOL_NAME = XPackField.SECURITY + "-token-key";
    public static final Setting<TimeValue> TOKEN_EXPIRATION = Setting.timeSetting("xpack.security.authc.token.timeout",
            TimeValue.timeValueMinutes(20L), TimeValue.timeValueSeconds(1L), TimeValue.timeValueHours(1L), Property.NodeScope);
    public static final Setting<TimeValue> DELETE_INTERVAL = Setting.timeSetting("xpack.security.authc.token.delete.interval",
            TimeValue.timeValueMinutes(30L), Property.NodeScope);
    public static final Setting<TimeValue> DELETE_TIMEOUT = Setting.timeSetting("xpack.security.authc.token.delete.timeout",
            TimeValue.MINUS_ONE, Property.NodeScope);

    private static final String TOKEN_DOC_TYPE = "token";
    private static final String TOKEN_DOC_ID_PREFIX = TOKEN_DOC_TYPE + "_";
    static final int MINIMUM_BYTES = VERSION_BYTES + SALT_BYTES + IV_BYTES + 1;
    private static final int MINIMUM_BASE64_BYTES = Double.valueOf(Math.ceil((4 * MINIMUM_BYTES) / 3)).intValue();
    private static final int MAX_RETRY_ATTEMPTS = 5;
    private static final Logger logger = LogManager.getLogger(TokenService.class);

    private final SecureRandom secureRandom = new SecureRandom();
    private final Settings settings;
    private final ClusterService clusterService;
    private final Clock clock;
    private final TimeValue expirationDelay;
    private final TimeValue deleteInterval;
    private final Client client;
    private final SecurityIndexManager securityIndex;
    private final ExpiredTokenRemover expiredTokenRemover;
    private final boolean enabled;
    private volatile TokenKeys keyCache;
    private volatile long lastExpirationRunMs;
    private final AtomicLong createdTimeStamps = new AtomicLong(-1);

    /**
     * Creates a new token service
     *
     * @param settings the node settings
     * @param clock    the clock that will be used for comparing timestamps
     * @param client   the client to use when checking for revocations
     */
    public TokenService(Settings settings, Clock clock, Client client,
                        SecurityIndexManager securityIndex, ClusterService clusterService) throws GeneralSecurityException {
        byte[] saltArr = new byte[SALT_BYTES];
        secureRandom.nextBytes(saltArr);

        final SecureString tokenPassphrase = generateTokenKey();
        this.settings = settings;
        this.clock = clock.withZone(ZoneOffset.UTC);
        this.expirationDelay = TOKEN_EXPIRATION.get(settings);
        this.client = client;
        this.securityIndex = securityIndex;
        this.lastExpirationRunMs = client.threadPool().relativeTimeInMillis();
        this.deleteInterval = DELETE_INTERVAL.get(settings);
        this.enabled = isTokenServiceEnabled(settings);
        this.expiredTokenRemover = new ExpiredTokenRemover(settings, client);
        ensureEncryptionCiphersSupported();
        KeyAndCache keyAndCache = new KeyAndCache(new KeyAndTimestamp(tokenPassphrase, createdTimeStamps.incrementAndGet()),
                new BytesKey(saltArr));
        keyCache = new TokenKeys(Collections.singletonMap(keyAndCache.getKeyHash(), keyAndCache), keyAndCache.getKeyHash());
        this.clusterService = clusterService;
        initialize(clusterService);
        getTokenMetaData();
    }

    public static Boolean isTokenServiceEnabled(Settings settings) {
        return XPackSettings.TOKEN_SERVICE_ENABLED_SETTING.get(settings);
    }

    /**
     * Create a token based on the provided authentication and metadata.
     * The created token will be stored in the security index.
     */
    public void createUserToken(Authentication authentication, Authentication originatingClientAuth,
                                ActionListener<Tuple<UserToken, String>> listener, Map<String, Object> metadata,
                                boolean includeRefreshToken) throws IOException {
        createUserToken(UUIDs.randomBase64UUID(), authentication, originatingClientAuth, listener, metadata, includeRefreshToken);
    }
    /**
     * Create a token based on the provided authentication and metadata with the given token id.
     * The created token will be stored in the security index.
     */
    private void createUserToken(String userTokenId, Authentication authentication, Authentication originatingClientAuth,
                                 ActionListener<Tuple<UserToken, String>> listener, Map<String, Object> metadata,
                                 boolean includeRefreshToken) throws IOException {
        ensureEnabled();
        if (authentication == null) {
            listener.onFailure(traceLog("create token", new IllegalArgumentException("authentication must be provided")));
        } else if (originatingClientAuth == null) {
            listener.onFailure(traceLog("create token",
                new IllegalArgumentException("originating client authentication must be provided")));
        } else {
            final Instant created = clock.instant();
            final Instant expiration = getExpirationTime(created);
            final Version version = clusterService.state().nodes().getMinNodeVersion();
            final Authentication tokenAuth = new Authentication(authentication.getUser(), authentication.getAuthenticatedBy(),
                authentication.getLookedUpBy(), version, AuthenticationType.TOKEN, authentication.getMetadata());
            final UserToken userToken = new UserToken(userTokenId, version, tokenAuth, expiration, metadata);
            final String refreshToken = includeRefreshToken ? UUIDs.randomBase64UUID() : null;

            try (XContentBuilder builder = XContentFactory.jsonBuilder()) {
                builder.startObject();
                builder.field("doc_type", TOKEN_DOC_TYPE);
                builder.field("creation_time", created.toEpochMilli());
                if (includeRefreshToken) {
                    builder.startObject("refresh_token")
                        .field("token", refreshToken)
                        .field("invalidated", false)
                        .field("refreshed", false)
                        .startObject("client")
                            .field("type", "unassociated_client")
                            .field("user", originatingClientAuth.getUser().principal())
                            .field("realm", originatingClientAuth.getAuthenticatedBy().getName())
                        .endObject()
                        .endObject();
                }
                builder.startObject("access_token")
                        .field("invalidated", false)
                        .field("user_token", userToken)
                        .field("realm", authentication.getAuthenticatedBy().getName())
                        .endObject();
                builder.endObject();
                final String documentId = getTokenDocumentId(userToken);
                IndexRequest request =
                        client.prepareIndex(SecurityIndexManager.SECURITY_INDEX_NAME, TYPE, documentId)
                                .setOpType(OpType.CREATE)
                                .setSource(builder)
                                .setRefreshPolicy(RefreshPolicy.WAIT_UNTIL)
                                .request();
                securityIndex.prepareIndexIfNeededThenExecute(ex -> listener.onFailure(traceLog("prepare security index", documentId, ex)),
                    () -> executeAsyncWithOrigin(client, SECURITY_ORIGIN, IndexAction.INSTANCE, request,
                        ActionListener.wrap(indexResponse -> listener.onResponse(new Tuple<>(userToken, refreshToken)),
                            listener::onFailure))
                );
            }
        }
    }

    private void reIssueTokens(Map<String, Object> userTokenSource,
                               String refreshToken, ActionListener<Tuple<UserToken, String>> listener) {
        final String authString = (String) userTokenSource.get("authentication");
        final Integer version = (Integer) userTokenSource.get("version");
        final Map<String, Object> metadata = (Map<String, Object>) userTokenSource.get("metadata");
        final String id = (String) userTokenSource.get("id");
        final Long expiration = (Long) userTokenSource.get("expiration_time");

        Version authVersion = Version.fromId(version);
        try (StreamInput in = StreamInput.wrap(Base64.getDecoder().decode(authString))) {
            in.setVersion(authVersion);
            Authentication authentication = new Authentication(in);
            UserToken userToken = new UserToken(id, Version.fromId(version), authentication, Instant.ofEpochMilli(expiration), metadata);
            listener.onResponse(new Tuple<>(userToken, refreshToken));
        } catch (IOException e) {
            logger.debug("Unable to decode existing user token", e);
            listener.onFailure(invalidGrantException("could not refresh the requested token"));
        }
    }

    /**
     * Looks in the context to see if the request provided a header with a user token and if so the
     * token is validated, which includes authenticated decryption and verification that the token
     * has not been revoked or is expired.
     */
    void getAndValidateToken(ThreadContext ctx, ActionListener<UserToken> listener) {
        if (enabled) {
            final String token = getFromHeader(ctx);
            if (token == null) {
                listener.onResponse(null);
            } else {
                try {
                    decodeToken(token, ActionListener.wrap(userToken -> {
                        if (userToken != null) {
                            checkIfTokenIsValid(userToken, listener);
                        } else {
                            listener.onResponse(null);
                        }
                    }, listener::onFailure));
                } catch (IOException e) {
                    // could happen with a token that is not ours
                    logger.debug("invalid token", e);
                    listener.onResponse(null);
                }
            }
        } else {
            listener.onResponse(null);
        }
    }

    /**
     * Reads the authentication and metadata from the given token.
     * This method does not validate whether the token is expired or not.
     */
    public void getAuthenticationAndMetaData(String token, ActionListener<Tuple<Authentication, Map<String, Object>>> listener)
            throws IOException {
        decodeToken(token, ActionListener.wrap(
                userToken -> {
                    if (userToken == null) {
                        listener.onFailure(new ElasticsearchSecurityException("supplied token is not valid"));
                    } else {
                        listener.onResponse(new Tuple<>(userToken.getAuthentication(), userToken.getMetadata()));
                    }
                },
                listener::onFailure
        ));
    }

    /**
     * Gets the UserToken with given id by fetching the the corresponding token document
     */
    void getUserTokenFromId(String userTokenId, ActionListener<UserToken> listener) {
        if (securityIndex.isAvailable() == false) {
            logger.warn("failed to get token [{}] since index is not available", userTokenId);
            listener.onResponse(null);
        } else {
            securityIndex.checkIndexVersionThenExecute(
                ex -> listener.onFailure(traceLog("prepare security index", userTokenId, ex)),
                () -> {
                    final GetRequest getRequest = client.prepareGet(SecurityIndexManager.SECURITY_INDEX_NAME, TYPE,
                        getTokenDocumentId(userTokenId)).request();
                    Consumer<Exception> onFailure = ex -> listener.onFailure(traceLog("decode token", userTokenId, ex));
                    executeAsyncWithOrigin(client.threadPool().getThreadContext(), SECURITY_ORIGIN, getRequest,
                        ActionListener.<GetResponse>wrap(response -> {
                            if (response.isExists()) {
                                Map<String, Object> accessTokenSource =
                                    (Map<String, Object>) response.getSource().get("access_token");
                                if (accessTokenSource == null) {
                                    onFailure.accept(new IllegalStateException(
                                        "token document is missing the access_token field"));
                                } else if (accessTokenSource.containsKey("user_token") == false) {
                                    onFailure.accept(new IllegalStateException(
                                        "token document is missing the user_token field"));
                                } else {
                                    Map<String, Object> userTokenSource =
                                        (Map<String, Object>) accessTokenSource.get("user_token");
                                    listener.onResponse(UserToken.fromSourceMap(userTokenSource));
                                }
                            } else {
                                onFailure.accept(
                                    new IllegalStateException("token document is missing and must be present"));
                            }
                        }, e -> {
                            // if the index or the shard is not there / available we assume that
                            // the token is not valid
                            if (isShardNotAvailableException(e)) {
                                logger.warn("failed to get token [{}] since index is not available", userTokenId);
                                listener.onResponse(null);
                            } else {
                                logger.error(new ParameterizedMessage("failed to get token [{}]", userTokenId), e);
                                listener.onFailure(e);
                            }
                        }), client::get);
                });
        }
    }

    /*
     * If needed, for tokens that were created in pre 7.0.0 cluster, it asynchronously decodes the string representation of a {@link
     * UserToken}. The process for this is asynchronous as we may need to compute a key, which can be computationally expensive
     * so this should not block the current thread, which is typically a network thread. A second reason for being asynchronous is that
     * we can restrain the amount of resources consumed by the key computation to a single thread.
     */
    void decodeToken(String token, ActionListener<UserToken> listener) throws IOException {
        // We intentionally do not use try-with resources since we need to keep the stream open if we need to compute a key!
        byte[] bytes = token.getBytes(StandardCharsets.UTF_8);
        StreamInput in = new InputStreamStreamInput(Base64.getDecoder().wrap(new ByteArrayInputStream(bytes)), bytes.length);
        // the token exists and the value is at least as long as we'd expect
        final Version version = Version.readVersion(in);
        if (version.onOrAfter(Version.V_7_0_0)) {
            // The token was created in a > 7.0.0 cluster so it contains the tokenId as a String
            if (clusterService.state().nodes().getMinNodeVersion().before(Version.V_7_0_0)) {
                logger.debug("Invalid token with unencrypted format in a cluster that is pre v7.0.0");
            }
            String usedTokenId = in.readString();
            getUserTokenFromId(usedTokenId, listener);
        } else {
            // The token was created in a < 7.0.0 cluster so we need to decrypt it to get the tokenId
            in.setVersion(version);
            if (in.available() < MINIMUM_BASE64_BYTES) {
                logger.debug("invalid token, smaller than [{}] bytes", MINIMUM_BASE64_BYTES);
                listener.onResponse(null);
                return;
            }
            final BytesKey decodedSalt = new BytesKey(in.readByteArray());
            final BytesKey passphraseHash = new BytesKey(in.readByteArray());
            KeyAndCache keyAndCache = keyCache.get(passphraseHash);
            if (keyAndCache != null) {
                getKeyAsync(decodedSalt, keyAndCache, ActionListener.wrap(decodeKey -> {
                    try {
                        final byte[] iv = in.readByteArray();
                        final Cipher cipher = getDecryptionCipher(iv, decodeKey, version, decodedSalt);
                        decryptTokenId(in, cipher, version, ActionListener.wrap(tokenId -> getUserTokenFromId(tokenId, listener),
                            listener::onFailure));
                    } catch (GeneralSecurityException e) {
                        // could happen with a token that is not ours
                        logger.warn("invalid token", e);
                        listener.onResponse(null);
                    } finally {
                        in.close();
                    }
                }, e -> {
                    IOUtils.closeWhileHandlingException(in);
                    listener.onFailure(e);
                }));
            } else {
                IOUtils.closeWhileHandlingException(in);
                logger.debug("invalid key {} key: {}", passphraseHash, keyCache.cache.keySet());
                listener.onResponse(null);
            }
        }
    }

    private void getKeyAsync(BytesKey decodedSalt, KeyAndCache keyAndCache, ActionListener<SecretKey> listener) {
        final SecretKey decodeKey = keyAndCache.getKey(decodedSalt);
        if (decodeKey != null) {
            listener.onResponse(decodeKey);
        } else {
            /* As a measure of protected against DOS, we can pass requests requiring a key
             * computation off to a single thread executor. For normal usage, the initial
             * request(s) that require a key computation will be delayed and there will be
             * some additional latency.
             */
            client.threadPool().executor(THREAD_POOL_NAME)
                    .submit(new KeyComputingRunnable(decodedSalt, listener, keyAndCache));
        }
    }

    private static void decryptTokenId(StreamInput in, Cipher cipher, Version version, ActionListener<String> listener) throws IOException {
        try (CipherInputStream cis = new CipherInputStream(in, cipher); StreamInput decryptedInput = new InputStreamStreamInput(cis)) {
            decryptedInput.setVersion(version);
            listener.onResponse(decryptedInput.readString());
        }
    }

    /**
     * This method performs the steps necessary to invalidate a token so that it may no longer be
     * used. The process of invalidation involves performing an update to
     * the token document and setting the <code>invalidated</code> field to <code>true</code>
     */
    public void invalidateAccessToken(String tokenString, ActionListener<TokensInvalidationResult> listener) {
        ensureEnabled();
        if (Strings.isNullOrEmpty(tokenString)) {
            logger.trace("No token-string provided");
            listener.onFailure(new IllegalArgumentException("token must be provided"));
        } else {
            maybeStartTokenRemover();
            try {
                decodeToken(tokenString, ActionListener.wrap(userToken -> {
                    if (userToken == null) {
                        listener.onFailure(traceLog("invalidate token", tokenString, malformedTokenException()));
                    } else {
                        indexInvalidation(Collections.singleton(userToken.getId()), listener, new AtomicInteger(0),
                            "access_token", null);
                    }
                }, listener::onFailure));
            } catch (IOException e) {
                logger.error("received a malformed token as part of a invalidation request", e);
                listener.onFailure(malformedTokenException());
            }
        }
    }

    /**
     * This method performs the steps necessary to invalidate a token so that it may no longer be used.
     *
     * @see #invalidateAccessToken(String, ActionListener)
     */
    public void invalidateAccessToken(UserToken userToken, ActionListener<TokensInvalidationResult> listener) {
        ensureEnabled();
        if (userToken == null) {
            logger.trace("No access token provided");
            listener.onFailure(new IllegalArgumentException("token must be provided"));
        } else {
            maybeStartTokenRemover();
            indexInvalidation(Collections.singleton(userToken.getId()), listener, new AtomicInteger(0), "access_token", null);
        }
    }

    /**
     * This method performs the steps necessary to invalidate a refresh token so that it may no longer be used.
     *
     * @param refreshToken The string representation of the refresh token
     * @param listener  the listener to notify upon completion
     */
    public void invalidateRefreshToken(String refreshToken, ActionListener<TokensInvalidationResult> listener) {
        ensureEnabled();
        if (Strings.isNullOrEmpty(refreshToken)) {
            logger.trace("No refresh token provided");
            listener.onFailure(new IllegalArgumentException("refresh token must be provided"));
        } else {
            maybeStartTokenRemover();
            findTokenFromRefreshToken(refreshToken,
                    ActionListener.wrap(tuple -> {
                        final String docId = getTokenIdFromDocumentId(tuple.v1().getHits().getAt(0).getId());
                        indexInvalidation(Collections.singletonList(docId), listener, tuple.v2(), "refresh_token", null);
                    }, listener::onFailure), new AtomicInteger(0));
        }
    }

    /**
     * Invalidate all access tokens and all refresh tokens of a given {@code realmName} and/or of a given
     * {@code username} so that they may no longer be used
     *
     * @param realmName the realm of which the tokens should be invalidated
     * @param username the username for which the tokens should be invalidated
     * @param listener  the listener to notify upon completion
     */
    public void invalidateActiveTokensForRealmAndUser(@Nullable String realmName, @Nullable String username,
                                                      ActionListener<TokensInvalidationResult> listener) {
        ensureEnabled();
        if (Strings.isNullOrEmpty(realmName) && Strings.isNullOrEmpty(username)) {
            logger.trace("No realm name or username provided");
            listener.onFailure(new IllegalArgumentException("realm name or username must be provided"));
        } else {
            if (Strings.isNullOrEmpty(realmName)) {
                findActiveTokensForUser(username, ActionListener.wrap(tokenTuples -> {
                    if (tokenTuples.isEmpty()) {
                        logger.warn("No tokens to invalidate for realm [{}] and username [{}]", realmName, username);
                        listener.onResponse(TokensInvalidationResult.emptyResult());
                    } else {
                        invalidateAllTokens(tokenTuples.stream().map(t -> t.v1().getId()).collect(Collectors.toList()), listener);
                    }
                }, listener::onFailure));
            } else {
                Predicate filter = null;
                if (Strings.hasText(username)) {
                    filter = isOfUser(username);
                }
                findActiveTokensForRealm(realmName, ActionListener.wrap(tokenTuples -> {
                    if (tokenTuples.isEmpty()) {
                        logger.warn("No tokens to invalidate for realm [{}] and username [{}]", realmName, username);
                        listener.onResponse(TokensInvalidationResult.emptyResult());
                    } else {
                        invalidateAllTokens(tokenTuples.stream().map(t -> t.v1().getId()).collect(Collectors.toList()), listener);
                    }
                }, listener::onFailure), filter);
            }
        }
    }

    /**
     * Invalidates a collection of access_token and refresh_token that were retrieved by
     * {@link TokenService#invalidateActiveTokensForRealmAndUser}
     *
     * @param accessTokenIds The ids of the access tokens which should be invalidated (along with the respective refresh_token)
     * @param listener  the listener to notify upon completion
     */
    private void invalidateAllTokens(Collection<String> accessTokenIds, ActionListener<TokensInvalidationResult> listener) {
        maybeStartTokenRemover();
        // Invalidate the refresh tokens first so that they cannot be used to get new
        // access tokens while we invalidate the access tokens we currently know about
        indexInvalidation(accessTokenIds, ActionListener.wrap(result ->
                indexInvalidation(accessTokenIds, listener, new AtomicInteger(result.getAttemptCount()),
                    "access_token", result),
            listener::onFailure), new AtomicInteger(0), "refresh_token", null);
    }

    /**
     * Performs the actual invalidation of a collection of tokens
     *
     * @param tokenIds        the tokens to invalidate
     * @param listener        the listener to notify upon completion
     * @param attemptCount    the number of attempts to invalidate that have already been tried
     * @param srcPrefix       the prefix to use when constructing the doc to update, either refresh_token or access_token depending on
     *                        what type of tokens should be invalidated
     * @param previousResult  if this not the initial attempt for invalidation, it contains the result of invalidating
     *                        tokens up to the point of the retry. This result is added to the result of the current attempt
     */
    private void indexInvalidation(Collection<String> tokenIds, ActionListener<TokensInvalidationResult> listener,
                                   AtomicInteger attemptCount, String srcPrefix, @Nullable TokensInvalidationResult previousResult) {
        if (tokenIds.isEmpty()) {
            logger.warn("No [{}] tokens provided for invalidation", srcPrefix);
            listener.onFailure(invalidGrantException("No tokens provided for invalidation"));
        } else if (attemptCount.get() > MAX_RETRY_ATTEMPTS) {
            logger.warn("Failed to invalidate [{}] tokens after [{}] attempts", tokenIds.size(),
                attemptCount.get());
            listener.onFailure(invalidGrantException("failed to invalidate tokens"));
        } else {
            BulkRequestBuilder bulkRequestBuilder = client.prepareBulk();
            for (String tokenId : tokenIds) {
                UpdateRequest request = client.prepareUpdate(SecurityIndexManager.SECURITY_INDEX_NAME, TYPE, getTokenDocumentId(tokenId))
                    .setDoc(srcPrefix, Collections.singletonMap("invalidated", true))
                    .setFetchSource(srcPrefix, null)
                    .request();
                bulkRequestBuilder.add(request);
            }
            bulkRequestBuilder.setRefreshPolicy(RefreshPolicy.WAIT_UNTIL);
            securityIndex.prepareIndexIfNeededThenExecute(ex -> listener.onFailure(traceLog("prepare security index", ex)),
                () -> executeAsyncWithOrigin(client.threadPool().getThreadContext(), SECURITY_ORIGIN, bulkRequestBuilder.request(),
                    ActionListener.<BulkResponse>wrap(bulkResponse -> {
                        ArrayList<String> retryTokenDocIds = new ArrayList<>();
                        ArrayList<ElasticsearchException> failedRequestResponses = new ArrayList<>();
                        ArrayList<String> previouslyInvalidated = new ArrayList<>();
                        ArrayList<String> invalidated = new ArrayList<>();
                        if (null != previousResult) {
                            failedRequestResponses.addAll((previousResult.getErrors()));
                            previouslyInvalidated.addAll(previousResult.getPreviouslyInvalidatedTokens());
                            invalidated.addAll(previousResult.getInvalidatedTokens());
                        }
                        for (BulkItemResponse bulkItemResponse : bulkResponse.getItems()) {
                            if (bulkItemResponse.isFailed()) {
                                Throwable cause = bulkItemResponse.getFailure().getCause();
                                final String failedTokenDocId = getTokenIdFromDocumentId(bulkItemResponse.getFailure().getId());
                                if (isShardNotAvailableException(cause)) {
                                    retryTokenDocIds.add(failedTokenDocId);
                                }
                                else {
                                    traceLog("invalidate access token", failedTokenDocId, cause);
                                    failedRequestResponses.add(new ElasticsearchException("Error invalidating " + srcPrefix + ": ", cause));
                                }
                            } else {
                                UpdateResponse updateResponse = bulkItemResponse.getResponse();
                                if (updateResponse.getResult() == DocWriteResponse.Result.UPDATED) {
                                    logger.debug("Invalidated [{}] for doc [{}]", srcPrefix, updateResponse.getGetResult().getId());
                                    invalidated.add(updateResponse.getGetResult().getId());
                                } else if (updateResponse.getResult() == DocWriteResponse.Result.NOOP) {
                                    previouslyInvalidated.add(updateResponse.getGetResult().getId());
                                }
                            }
                        }
                        if (retryTokenDocIds.isEmpty() == false) {
                            TokensInvalidationResult incompleteResult = new TokensInvalidationResult(invalidated, previouslyInvalidated,
                                failedRequestResponses, attemptCount.get());
                            attemptCount.incrementAndGet();
                            indexInvalidation(retryTokenDocIds, listener, attemptCount, srcPrefix, incompleteResult);
                        }
                        TokensInvalidationResult result = new TokensInvalidationResult(invalidated, previouslyInvalidated,
                            failedRequestResponses, attemptCount.get());
                        listener.onResponse(result);
                    }, e -> {
                        Throwable cause = ExceptionsHelper.unwrapCause(e);
                        traceLog("invalidate tokens", cause);
                        if (isShardNotAvailableException(cause)) {
                            attemptCount.incrementAndGet();
                            indexInvalidation(tokenIds, listener, attemptCount, srcPrefix, previousResult);
                        } else {
                            listener.onFailure(e);
                        }
                    }), client::bulk));
        }
    }

    /**
     * Uses the refresh token to refresh its associated token and returns the new token with an
     * updated expiration date to the listener
     */
    public void refreshToken(String refreshToken, ActionListener<Tuple<UserToken, String>> listener) {
        ensureEnabled();
        findTokenFromRefreshToken(refreshToken,
            ActionListener.wrap(tuple -> {
                final Authentication userAuth = Authentication.readFromContext(client.threadPool().getThreadContext());
                final String tokenDocId = tuple.v1().getHits().getHits()[0].getId();
                innerRefresh(tokenDocId, userAuth, listener, tuple.v2());
            }, listener::onFailure),
            new AtomicInteger(0));
    }

    private void findTokenFromRefreshToken(String refreshToken, ActionListener<Tuple<SearchResponse, AtomicInteger>> listener,
                                           AtomicInteger attemptCount) {
        if (attemptCount.get() > MAX_RETRY_ATTEMPTS) {
            logger.warn("Failed to find token for refresh token [{}] after [{}] attempts", refreshToken, attemptCount.get());
            listener.onFailure(invalidGrantException("could not refresh the requested token"));
        } else {
            SearchRequest request = client.prepareSearch(SecurityIndexManager.SECURITY_INDEX_NAME)
                .setQuery(QueryBuilders.boolQuery()
                    .filter(QueryBuilders.termQuery("doc_type", TOKEN_DOC_TYPE))
                    .filter(QueryBuilders.termQuery("refresh_token.token", refreshToken)))
                .setVersion(true)
                .request();

            final SecurityIndexManager frozenSecurityIndex = securityIndex.freeze();
            if (frozenSecurityIndex.indexExists() == false) {
                logger.warn("security index does not exist therefore refresh token [{}] cannot be validated", refreshToken);
                listener.onFailure(invalidGrantException("could not refresh the requested token"));
            } else if (frozenSecurityIndex.isAvailable() == false) {
                logger.debug("security index is not available to find token from refresh token, retrying");
                attemptCount.incrementAndGet();
                findTokenFromRefreshToken(refreshToken, listener, attemptCount);
            } else {
                Consumer<Exception> onFailure = ex -> listener.onFailure(traceLog("find by refresh token", refreshToken, ex));
                securityIndex.checkIndexVersionThenExecute(listener::onFailure, () ->
                    executeAsyncWithOrigin(client.threadPool().getThreadContext(), SECURITY_ORIGIN, request,
                        ActionListener.<SearchResponse>wrap(searchResponse -> {
                            if (searchResponse.isTimedOut()) {
                                attemptCount.incrementAndGet();
                                findTokenFromRefreshToken(refreshToken, listener, attemptCount);
                            } else if (searchResponse.getHits().getHits().length < 1) {
                                logger.info("could not find token document with refresh_token [{}]", refreshToken);
                                onFailure.accept(invalidGrantException("could not refresh the requested token"));
                            } else if (searchResponse.getHits().getHits().length > 1) {
                                onFailure.accept(new IllegalStateException("multiple tokens share the same refresh token"));
                            } else {
                                listener.onResponse(new Tuple<>(searchResponse, attemptCount));
                            }
                        }, e -> {
                            if (isShardNotAvailableException(e)) {
                                logger.debug("failed to search for token document, retrying", e);
                                attemptCount.incrementAndGet();
                                findTokenFromRefreshToken(refreshToken, listener, attemptCount);
                            } else {
                                onFailure.accept(e);
                            }
                        }),
                        client::search));
            }
        }
    }

    /**
     * Performs the actual refresh of the token with retries in case of certain exceptions that
     * may be recoverable. The refresh involves retrieval of the token document and then
     * updating the token document to indicate that the document has been refreshed and to add a pointer to the token doc
     * of the newly created token doc that supersedes this one.
     * In the case that the token has been refreshed within the previous 4 seconds, we do not create a new token document
     * but instead retrieve the one that was created by the original refresh and return a user token and
     * refresh token based on that. See also {@link TokenService#lenientIsAlreadyRefreshed(Map, Authentication)}
     */
    private void innerRefresh(String tokenDocId, Authentication userAuth, ActionListener<Tuple<UserToken, String>> listener,
                              AtomicInteger attemptCount) {
        if (attemptCount.getAndIncrement() > MAX_RETRY_ATTEMPTS) {
            logger.warn("Failed to refresh token for doc [{}] after [{}] attempts", tokenDocId, attemptCount.get());
            listener.onFailure(invalidGrantException("could not refresh the requested token"));
        } else {
            Consumer<Exception> onFailure = ex -> listener.onFailure(traceLog("refresh token", tokenDocId, ex));
            GetRequest getRequest = client.prepareGet(SecurityIndexManager.SECURITY_INDEX_NAME, TYPE, tokenDocId).request();
            executeAsyncWithOrigin(client.threadPool().getThreadContext(), SECURITY_ORIGIN, getRequest,
                ActionListener.<GetResponse>wrap(response -> {
                    if (response.isExists()) {
                        final Map<String, Object> source = response.getSource();
                        final Optional<ElasticsearchSecurityException> invalidSource = checkTokenDocForRefresh(source, userAuth);

                        if (invalidSource.isPresent()) {
                            onFailure.accept(invalidSource.get());
                        } else {
<<<<<<< HEAD
                            if (eligibleForMultiRefresh(source)) {
                                final Map<String, Object> refreshTokenSrc = (Map<String, Object>) source.get("refresh_token");
                                final String supersedingTokenDocId = (String) refreshTokenSrc.get("superseded_by");
                                logger.debug("Token document [{}] was recently refreshed, attempting to reuse [{}] for returning an " +
                                    "access token and refresh token", tokenDocId, supersedingTokenDocId);
                                GetRequest supersedingTokenGetRequest =
                                    client.prepareGet(SecurityIndexManager.SECURITY_INDEX_NAME, TYPE, supersedingTokenDocId).request();
                                executeAsyncWithOrigin(client.threadPool().getThreadContext(), SECURITY_ORIGIN, supersedingTokenGetRequest,
                                    ActionListener.<GetResponse>wrap(supersedingTokenResponse -> {
                                        if (supersedingTokenResponse.isExists()) {
                                            final Map<String, Object> supersedingTokenSource = supersedingTokenResponse.getSource();
                                            final Map<String, Object> supersedingUserTokenSource = (Map<String, Object>)
                                                ((Map<String, Object>) supersedingTokenSource.get("access_token")).get("user_token");
                                            final Map<String, Object> supersedingRefreshTokenSrc =
                                                (Map<String, Object>) supersedingTokenSource.get("refresh_token");
                                            final String supersedingRefreshTokenValue = (String) supersedingRefreshTokenSrc.get("token");
                                            reIssueTokens(supersedingUserTokenSource, supersedingRefreshTokenValue, listener);
                                        } else {
                                            logger.info("could not find token document [{}] for refresh", supersedingTokenGetRequest);
                                            onFailure.accept(invalidGrantException("could not refresh the requested token"));
                                        }
                                    }, e -> {
                                        logger.info("could not find token document [{}] for refresh", supersedingTokenGetRequest);
                                        onFailure.accept(invalidGrantException("could not refresh the requested token"));
                                    }), client::get);
                            } else {
                                final Map<String, Object> userTokenSource = (Map<String, Object>)
                                    ((Map<String, Object>) source.get("access_token")).get("user_token");
                                final String authString = (String) userTokenSource.get("authentication");
                                final Integer version = (Integer) userTokenSource.get("version");
                                final Map<String, Object> metadata = (Map<String, Object>) userTokenSource.get("metadata");

                                Version authVersion = Version.fromId(version);
                                try (StreamInput in = StreamInput.wrap(Base64.getDecoder().decode(authString))) {
                                    in.setVersion(authVersion);
                                    Authentication authentication = new Authentication(in);
                                    final String newUserTokenId = UUIDs.randomBase64UUID();
                                    final Instant refreshTime = clock.instant();
                                    Map<String, Object> updateMap = new HashMap<>();
                                    updateMap.put("refreshed", true);
                                    updateMap.put("refresh_time", refreshTime.toEpochMilli());
                                    updateMap.put("superseded_by", getTokenDocumentId(newUserTokenId));
                                    UpdateRequestBuilder updateRequest =
                                        client.prepareUpdate(SecurityIndexManager.SECURITY_INDEX_NAME, TYPE, tokenDocId)
                                            .setDoc("refresh_token", updateMap)
                                            .setRefreshPolicy(RefreshPolicy.WAIT_UNTIL);
                                    if (clusterService.state().nodes().getMinNodeVersion().onOrAfter(Version.V_6_7_0)) {
                                        updateRequest.setIfSeqNo(response.getSeqNo());
                                        updateRequest.setIfPrimaryTerm(response.getPrimaryTerm());
                                    } else {
                                        updateRequest.setVersion(response.getVersion());
                                    }
                                    executeAsyncWithOrigin(client.threadPool().getThreadContext(), SECURITY_ORIGIN, updateRequest.request(),
                                        ActionListener.<UpdateResponse>wrap(
                                            updateResponse ->
                                                createUserToken(newUserTokenId, authentication, userAuth, listener, metadata, true),
                                            e -> {
                                                Throwable cause = ExceptionsHelper.unwrapCause(e);
                                                if (cause instanceof VersionConflictEngineException ||
                                                    isShardNotAvailableException(e)) {
                                                    innerRefresh(tokenDocId, userAuth,
                                                        listener, attemptCount);
                                                } else {
                                                    onFailure.accept(e);
                                                }
                                            }),
                                        client::update);
                                }
=======
                            final Map<String, Object> userTokenSource = (Map<String, Object>)
                                ((Map<String, Object>) source.get("access_token")).get("user_token");
                            final String authString = (String) userTokenSource.get("authentication");
                            final Integer version = (Integer) userTokenSource.get("version");
                            final Map<String, Object> metadata = (Map<String, Object>) userTokenSource.get("metadata");

                            Version authVersion = Version.fromId(version);
                            try (StreamInput in = StreamInput.wrap(Base64.getDecoder().decode(authString))) {
                                in.setVersion(authVersion);
                                Authentication authentication = new Authentication(in);
                                UpdateRequestBuilder updateRequest =
                                    client.prepareUpdate(SecurityIndexManager.SECURITY_INDEX_NAME, TYPE, tokenDocId)
                                        .setDoc("refresh_token", Collections.singletonMap("refreshed", true))
                                        .setRefreshPolicy(RefreshPolicy.WAIT_UNTIL);
                                updateRequest.setIfSeqNo(response.getSeqNo());
                                updateRequest.setIfPrimaryTerm(response.getPrimaryTerm());
                                executeAsyncWithOrigin(client.threadPool().getThreadContext(), SECURITY_ORIGIN, updateRequest.request(),
                                    ActionListener.<UpdateResponse>wrap(
                                        updateResponse -> createUserToken(authentication, userAuth, listener, metadata, true),
                                        e -> {
                                            Throwable cause = ExceptionsHelper.unwrapCause(e);
                                            if (cause instanceof VersionConflictEngineException ||
                                                isShardNotAvailableException(e)) {
                                                innerRefresh(tokenDocId, userAuth,
                                                    listener, attemptCount);
                                            } else {
                                                onFailure.accept(e);
                                            }
                                        }),
                                    client::update);
>>>>>>> 015cb8e4
                            }
                        }
                    } else {
                        logger.info("could not find token document [{}] for refresh", tokenDocId);
                        onFailure.accept(invalidGrantException("could not refresh the requested token"));
                    }
                }, e -> {
                    if (isShardNotAvailableException(e)) {
                        innerRefresh(tokenDocId, userAuth, listener, attemptCount);
                    } else {
                        listener.onFailure(e);
                    }
                }), client::get);
        }
    }

    /**
     * Performs checks on the retrieved source and returns an {@link Optional} with the exception
     * if there is an issue
     */
    private Optional<ElasticsearchSecurityException> checkTokenDocForRefresh(Map<String, Object> source, Authentication userAuth) {
        final Map<String, Object> refreshTokenSrc = (Map<String, Object>) source.get("refresh_token");
        final Map<String, Object> accessTokenSrc = (Map<String, Object>) source.get("access_token");
        if (refreshTokenSrc == null || refreshTokenSrc.isEmpty()) {
            return Optional.of(invalidGrantException("token document is missing the refresh_token object"));
        } else if (accessTokenSrc == null || accessTokenSrc.isEmpty()) {
            return Optional.of(invalidGrantException("token document is missing the access_token object"));
        } else {
            final Boolean refreshed = (Boolean) refreshTokenSrc.get("refreshed");
            final Boolean invalidated = (Boolean) refreshTokenSrc.get("invalidated");
            final Long creationEpochMilli = (Long) source.get("creation_time");
            final Instant creationTime = creationEpochMilli == null ? null : Instant.ofEpochMilli(creationEpochMilli);
            final Map<String, Object> userTokenSrc = (Map<String, Object>) accessTokenSrc.get("user_token");
            if (refreshed == null) {
                return Optional.of(invalidGrantException("token document is missing refreshed value"));
            } else if (invalidated == null) {
                return Optional.of(invalidGrantException("token document is missing invalidated value"));
            } else if (creationEpochMilli == null) {
                return Optional.of(invalidGrantException("token document is missing creation time value"));
            } else if (invalidated) {
                return Optional.of(invalidGrantException("token has been invalidated"));
            } else if (clock.instant().isAfter(creationTime.plus(24L, ChronoUnit.HOURS))) {
                return Optional.of(invalidGrantException("refresh token is expired"));
            } else if (userTokenSrc == null || userTokenSrc.isEmpty()) {
                return Optional.of(invalidGrantException("token document is missing the user token info"));
            } else if (userTokenSrc.get("authentication") == null) {
                return Optional.of(invalidGrantException("token is missing authentication info"));
            } else if (userTokenSrc.get("version") == null) {
                return Optional.of(invalidGrantException("token is missing version value"));
            } else if (userTokenSrc.get("metadata") == null) {
                return Optional.of(invalidGrantException("token is missing metadata"));
            } else {
                return lenientIsAlreadyRefreshed(source, userAuth);
            }
        }
    }

    private Optional<ElasticsearchSecurityException> checkClient(Map<String, Object> refreshTokenSource, Authentication userAuth) {
        Map<String, Object> clientInfo = (Map<String, Object>) refreshTokenSource.get("client");
        if (clientInfo == null) {
            return Optional.of(invalidGrantException("token is missing client information"));
        } else if (userAuth.getUser().principal().equals(clientInfo.get("user")) == false) {
            return Optional.of(invalidGrantException("tokens must be refreshed by the creating client"));
        } else if (userAuth.getAuthenticatedBy().getName().equals(clientInfo.get("realm")) == false) {
            return Optional.of(invalidGrantException("tokens must be refreshed by the creating client"));
        } else {
            return Optional.empty();
        }
    }

    /**
     * Checks if the retrieved refresh token is already refreshed taking into consideration that we allow refresh tokens
     * to be refreshed multiple times for a very small time window in order to gracefully handle multiple concurrent requests
     * from clients
     */
    @SuppressWarnings("unchecked")
    private Optional<ElasticsearchSecurityException> lenientIsAlreadyRefreshed(Map<String, Object> source, Authentication userAuth) {
        final Map<String, Object> refreshTokenSrc = (Map<String, Object>) source.get("refresh_token");
        final Map<String, Object> userTokenSource = (Map<String, Object>)
            ((Map<String, Object>) source.get("access_token")).get("user_token");
        final Integer version = (Integer) userTokenSource.get("version");
        Version authVersion = Version.fromId(version);
        final Boolean refreshed = (Boolean) refreshTokenSrc.get("refreshed");
        if (refreshed) {
            if (authVersion.onOrAfter(Version.V_7_0_0)) {
                final Long refreshedEpochMilli = (Long) refreshTokenSrc.get("refresh_time");
                final Instant refreshTime = refreshedEpochMilli == null ? null : Instant.ofEpochMilli(refreshedEpochMilli);
                final String supersededBy = (String) refreshTokenSrc.get("superseded_by");
                if (supersededBy == null) {
                    return Optional.of(invalidGrantException("token document is missing superseded by value"));
                } else if (refreshTime == null) {
                    return Optional.of(invalidGrantException("token document is missing refresh time value"));
                } else if (clock.instant().isAfter(refreshTime.plus(4L, ChronoUnit.SECONDS))) {
                    return Optional.of(invalidGrantException("token has already been refreshed"));
                }
            } else {
                return Optional.of(invalidGrantException("token has already been refreshed"));
            }
        }
        return checkClient(refreshTokenSrc, userAuth);
    }

    /**
     * Checks if a refreshed token is eligible to be refreshed again. This is only allowed for versions after 7.0.0 and
     * when the refresh_token contains the refresh_time and superseded_by fields and it has been refreshed in the
     * previous 4 seconds
     */
    private boolean eligibleForMultiRefresh(Map<String, Object> source) {
        final Map<String, Object> refreshTokenSrc = (Map<String, Object>) source.get("refresh_token");
        final Map<String, Object> userTokenSource = (Map<String, Object>)
            ((Map<String, Object>) source.get("access_token")).get("user_token");
        final Integer version = (Integer) userTokenSource.get("version");
        Version authVersion = Version.fromId(version);
        final Long refreshedEpochMilli = (Long) refreshTokenSrc.get("refresh_time");
        final Instant refreshTime = refreshedEpochMilli == null ? null : Instant.ofEpochMilli(refreshedEpochMilli);
        final String supersededBy = (String) refreshTokenSrc.get("superseded_by");
        return authVersion.onOrAfter(Version.V_7_0_0) && supersededBy != null && refreshTime != null
            && clock.instant().isAfter(refreshTime.plus(4L, ChronoUnit.SECONDS)) == false;

    }

    /**
     * Find stored refresh and access tokens that have not been invalidated or expired, and were issued against
     * the specified realm.
     *
     * @param realmName The name of the realm for which to get the tokens
     * @param listener  The listener to notify upon completion
     * @param filter    an optional Predicate to test the source of the found documents against
     */
    public void findActiveTokensForRealm(String realmName, ActionListener<Collection<Tuple<UserToken, String>>> listener,
                                         @Nullable Predicate<Map<String, Object>> filter) {
        ensureEnabled();
        final SecurityIndexManager frozenSecurityIndex = securityIndex.freeze();
        if (Strings.isNullOrEmpty(realmName)) {
            listener.onFailure(new IllegalArgumentException("Realm name is required"));
        } else if (frozenSecurityIndex.indexExists() == false) {
            listener.onResponse(Collections.emptyList());
        } else if (frozenSecurityIndex.isAvailable() == false) {
            listener.onFailure(frozenSecurityIndex.getUnavailableReason());
        } else {
            final Instant now = clock.instant();
            final BoolQueryBuilder boolQuery = QueryBuilders.boolQuery()
                .filter(QueryBuilders.termQuery("doc_type", TOKEN_DOC_TYPE))
                .filter(QueryBuilders.termQuery("access_token.realm", realmName))
                .filter(QueryBuilders.boolQuery()
                    .should(QueryBuilders.boolQuery()
                        .must(QueryBuilders.termQuery("access_token.invalidated", false))
                        .must(QueryBuilders.rangeQuery("access_token.user_token.expiration_time").gte(now.toEpochMilli()))
                    )
                    .should(QueryBuilders.boolQuery()
                        .must(QueryBuilders.termQuery("refresh_token.invalidated", false))
                        .must(QueryBuilders.rangeQuery("creation_time").gte(now.toEpochMilli() - TimeValue.timeValueHours(24).millis()))
                    )
                );

            final SearchRequest request = client.prepareSearch(SecurityIndexManager.SECURITY_INDEX_NAME)
                .setScroll(DEFAULT_KEEPALIVE_SETTING.get(settings))
                .setQuery(boolQuery)
                .setVersion(false)
                .setSize(1000)
                .setFetchSource(true)
                .request();
            securityIndex.checkIndexVersionThenExecute(listener::onFailure,
                () -> ScrollHelper.fetchAllByEntity(client, request, listener, (SearchHit hit) -> filterAndParseHit(hit, filter)));
        }
    }

    /**
     * Find stored refresh and access tokens that have not been invalidated or expired, and were issued for
     * the specified user.
     *
     * @param username The user for which to get the tokens
     * @param listener The listener to notify upon completion
     */
    public void findActiveTokensForUser(String username, ActionListener<Collection<Tuple<UserToken, String>>> listener) {
        ensureEnabled();

        final SecurityIndexManager frozenSecurityIndex = securityIndex.freeze();
        if (Strings.isNullOrEmpty(username)) {
            listener.onFailure(new IllegalArgumentException("username is required"));
        } else if (frozenSecurityIndex.indexExists() == false) {
            listener.onResponse(Collections.emptyList());
        } else if (frozenSecurityIndex.isAvailable() == false) {
            listener.onFailure(frozenSecurityIndex.getUnavailableReason());
        } else {
            final Instant now = clock.instant();
            final BoolQueryBuilder boolQuery = QueryBuilders.boolQuery()
                .filter(QueryBuilders.termQuery("doc_type", TOKEN_DOC_TYPE))
                .filter(QueryBuilders.boolQuery()
                    .should(QueryBuilders.boolQuery()
                        .must(QueryBuilders.termQuery("access_token.invalidated", false))
                        .must(QueryBuilders.rangeQuery("access_token.user_token.expiration_time").gte(now.toEpochMilli()))
                    )
                    .should(QueryBuilders.boolQuery()
                        .must(QueryBuilders.termQuery("refresh_token.invalidated", false))
                        .must(QueryBuilders.rangeQuery("creation_time").gte(now.toEpochMilli() - TimeValue.timeValueHours(24).millis()))
                    )
                );

            final SearchRequest request = client.prepareSearch(SecurityIndexManager.SECURITY_INDEX_NAME)
                .setScroll(DEFAULT_KEEPALIVE_SETTING.get(settings))
                .setQuery(boolQuery)
                .setVersion(false)
                .setSize(1000)
                .setFetchSource(true)
                .request();
            securityIndex.checkIndexVersionThenExecute(listener::onFailure,
                () -> ScrollHelper.fetchAllByEntity(client, request, listener,
                    (SearchHit hit) -> filterAndParseHit(hit, isOfUser(username))));
        }
    }

    private static Predicate<Map<String, Object>> isOfUser(String username) {
        return source -> {
            String auth = (String) source.get("authentication");
            Integer version = (Integer) source.get("version");
            Version authVersion = Version.fromId(version);
            try (StreamInput in = StreamInput.wrap(Base64.getDecoder().decode(auth))) {
                in.setVersion(authVersion);
                Authentication authentication = new Authentication(in);
                return authentication.getUser().principal().equals(username);
            } catch (IOException e) {
                throw new UncheckedIOException(e);
            }
        };
    }


    private Tuple<UserToken, String> filterAndParseHit(SearchHit hit, @Nullable Predicate<Map<String, Object>> filter) {
        final Map<String, Object> source = hit.getSourceAsMap();
        if (source == null) {
            throw new IllegalStateException("token document did not have source but source should have been fetched");
        }
        try {
            return parseTokensFromDocument(source, filter);
        } catch (IOException e) {
            throw invalidGrantException("cannot read token from document");
        }
    }

    /**
     * Parses a token document into a Tuple of a {@link UserToken} and a String representing the corresponding refresh_token
     *
     * @param source The token document source as retrieved
     * @param filter an optional Predicate to test the source of the UserToken against
     * @return A {@link Tuple} of access-token and refresh-token-id or null if a Predicate is defined and the userToken source doesn't
     * satisfy it
     */
    private Tuple<UserToken, String> parseTokensFromDocument
    (Map<String, Object> source, @Nullable Predicate<Map<String, Object>> filter)
        throws IOException {

        final String refreshToken = (String) ((Map<String, Object>) source.get("refresh_token")).get("token");
        final Map<String, Object> userTokenSource = (Map<String, Object>)
            ((Map<String, Object>) source.get("access_token")).get("user_token");
        if (null != filter && filter.test(userTokenSource) == false) {
            return null;
        }
        final String id = (String) userTokenSource.get("id");
        final Integer version = (Integer) userTokenSource.get("version");
        final String authString = (String) userTokenSource.get("authentication");
        final Long expiration = (Long) userTokenSource.get("expiration_time");
        final Map<String, Object> metadata = (Map<String, Object>) userTokenSource.get("metadata");

        Version authVersion = Version.fromId(version);
        try (StreamInput in = StreamInput.wrap(Base64.getDecoder().decode(authString))) {
            in.setVersion(authVersion);
            Authentication authentication = new Authentication(in);
            return new Tuple<>(new UserToken(id, Version.fromId(version), authentication, Instant.ofEpochMilli(expiration), metadata),
                refreshToken);
        }
    }

    private static String getTokenDocumentId(UserToken userToken) {
        return getTokenDocumentId(userToken.getId());
    }

    private static String getTokenDocumentId(String id) {
        return TOKEN_DOC_ID_PREFIX + id;
    }

    private static String getTokenIdFromDocumentId(String docId) {
        if (docId.startsWith(TOKEN_DOC_ID_PREFIX) == false) {
            throw new IllegalStateException("TokenDocument ID [" + docId + "] has unexpected value");
        } else {
            return docId.substring(TOKEN_DOC_ID_PREFIX.length());
        }
    }

    private void ensureEnabled() {
        if (enabled == false) {
            throw new IllegalStateException("tokens are not enabled");
        }
    }

    /**
     * Checks if the access token has been explicitly invalidated
     */
    private void checkIfTokenIsValid(UserToken userToken, ActionListener<UserToken> listener) {
        Instant currentTime = clock.instant();
        if (currentTime.isAfter(userToken.getExpirationTime())) {
            listener.onFailure(traceLog("validate token", userToken.getId(), expiredTokenException()));
        } else if (securityIndex.indexExists() == false) {
            // index doesn't exist so the token is considered invalid as we cannot verify its validity
            logger.warn("failed to validate token [{}] since the security index doesn't exist", userToken.getId());
            listener.onResponse(null);
        } else {
            securityIndex.checkIndexVersionThenExecute(listener::onFailure, () -> {
                final GetRequest getRequest = client.prepareGet(SecurityIndexManager.SECURITY_INDEX_NAME, TYPE,
                    getTokenDocumentId(userToken)).request();
                Consumer<Exception> onFailure = ex -> listener.onFailure(traceLog("check token state", userToken.getId(), ex));
                executeAsyncWithOrigin(client.threadPool().getThreadContext(), SECURITY_ORIGIN, getRequest,
                    ActionListener.<GetResponse>wrap(response -> {
                        if (response.isExists()) {
                            Map<String, Object> source = response.getSource();
                            Map<String, Object> accessTokenSource = (Map<String, Object>) source.get("access_token");
                            if (accessTokenSource == null) {
                                onFailure.accept(new IllegalStateException("token document is missing access_token field"));
                            } else {
                                Boolean invalidated = (Boolean) accessTokenSource.get("invalidated");
                                if (invalidated == null) {
                                    onFailure.accept(new IllegalStateException("token document is missing invalidated field"));
                                } else if (invalidated) {
                                    onFailure.accept(expiredTokenException());
                                } else {
                                    listener.onResponse(userToken);
                                }
                            }
                        } else {
                            onFailure.accept(new IllegalStateException("token document is missing and must be present"));
                        }
                    }, e -> {
                        // if the index or the shard is not there / available we assume that
                        // the token is not valid
                        if (isShardNotAvailableException(e)) {
                            logger.warn("failed to get token [{}] since index is not available", userToken.getId());
                            listener.onResponse(null);
                        } else {
                            logger.error(new ParameterizedMessage("failed to get token [{}]", userToken.getId()), e);
                            listener.onFailure(e);
                        }
                    }), client::get);
            });
        }
    }

    public TimeValue getExpirationDelay() {
        return expirationDelay;
    }

    private Instant getExpirationTime(Instant now) {
        return now.plusSeconds(expirationDelay.getSeconds());
    }

    private void maybeStartTokenRemover() {
        if (securityIndex.isAvailable()) {
            if (client.threadPool().relativeTimeInMillis() - lastExpirationRunMs > deleteInterval.getMillis()) {
                expiredTokenRemover.submit(client.threadPool());
                lastExpirationRunMs = client.threadPool().relativeTimeInMillis();
            }
        }
    }

    /**
     * Gets the token from the <code>Authorization</code> header if the header begins with
     * <code>Bearer </code>
     */
    private String getFromHeader(ThreadContext threadContext) {
        String header = threadContext.getHeader("Authorization");
        if (Strings.hasText(header) && header.regionMatches(true, 0, "Bearer ", 0, "Bearer ".length())
            && header.length() > "Bearer ".length()) {
            return header.substring("Bearer ".length());
        }
        return null;
    }

    /**
     * Serializes a token to a String containing the version of the node that created the token and
     * either an encrypted representation of the token id for versions earlier to 7.0.0 or the token ie
     * itself for versions after 7.0.0
     */
    public String getUserTokenString(UserToken userToken) throws IOException, GeneralSecurityException {
        if (clusterService.state().nodes().getMinNodeVersion().onOrAfter(Version.V_7_0_0)) {
            try (ByteArrayOutputStream os = new ByteArrayOutputStream(MINIMUM_BASE64_BYTES);
                 OutputStream base64 = Base64.getEncoder().wrap(os);
                 StreamOutput out = new OutputStreamStreamOutput(base64)) {
                out.setVersion(userToken.getVersion());
                Version.writeVersion(userToken.getVersion(), out);
                out.writeString(userToken.getId());
                return new String(os.toByteArray(), StandardCharsets.UTF_8);
            }
        } else {
            // we know that the minimum length is larger than the default of the ByteArrayOutputStream so set the size to this explicitly
            try (ByteArrayOutputStream os = new ByteArrayOutputStream(MINIMUM_BASE64_BYTES);
                 OutputStream base64 = Base64.getEncoder().wrap(os);
                 StreamOutput out = new OutputStreamStreamOutput(base64)) {
                out.setVersion(userToken.getVersion());
                KeyAndCache keyAndCache = keyCache.activeKeyCache;
                Version.writeVersion(userToken.getVersion(), out);
                out.writeByteArray(keyAndCache.getSalt().bytes);
                out.writeByteArray(keyAndCache.getKeyHash().bytes);
                final byte[] initializationVector = getNewInitializationVector();
                out.writeByteArray(initializationVector);
                try (CipherOutputStream encryptedOutput =
                         new CipherOutputStream(out, getEncryptionCipher(initializationVector, keyAndCache, userToken.getVersion()));
                     StreamOutput encryptedStreamOutput = new OutputStreamStreamOutput(encryptedOutput)) {
                    encryptedStreamOutput.setVersion(userToken.getVersion());
                    encryptedStreamOutput.writeString(userToken.getId());
                    encryptedStreamOutput.close();
                    return new String(os.toByteArray(), StandardCharsets.UTF_8);
                }
            }
        }
    }

    private void ensureEncryptionCiphersSupported() throws NoSuchPaddingException, NoSuchAlgorithmException {
        Cipher.getInstance(ENCRYPTION_CIPHER);
        SecretKeyFactory.getInstance(KDF_ALGORITHM);
    }

    private Cipher getEncryptionCipher(byte[] iv, KeyAndCache keyAndCache, Version version) throws GeneralSecurityException {
        Cipher cipher = Cipher.getInstance(ENCRYPTION_CIPHER);
        BytesKey salt = keyAndCache.getSalt();
        try {
            cipher.init(Cipher.ENCRYPT_MODE, keyAndCache.getOrComputeKey(salt), new GCMParameterSpec(128, iv), secureRandom);
        } catch (ExecutionException e) {
            throw new ElasticsearchSecurityException("Failed to compute secret key for active salt", e);
        }
        cipher.updateAAD(ByteBuffer.allocate(4).putInt(version.id).array());
        cipher.updateAAD(salt.bytes);
        return cipher;
    }

    private Cipher getDecryptionCipher(byte[] iv, SecretKey key, Version version,
                                       BytesKey salt) throws GeneralSecurityException {
        Cipher cipher = Cipher.getInstance(ENCRYPTION_CIPHER);
        cipher.init(Cipher.DECRYPT_MODE, key, new GCMParameterSpec(128, iv), secureRandom);
        cipher.updateAAD(ByteBuffer.allocate(4).putInt(version.id).array());
        cipher.updateAAD(salt.bytes);
        return cipher;
    }

    private byte[] getNewInitializationVector() {
        final byte[] initializationVector = new byte[IV_BYTES];
        secureRandom.nextBytes(initializationVector);
        return initializationVector;
    }

    /**
     * Generates a secret key based off of the provided password and salt.
     * This method is computationally expensive.
     */
    static SecretKey computeSecretKey(char[] rawPassword, byte[] salt)
        throws NoSuchAlgorithmException, InvalidKeySpecException {
        SecretKeyFactory secretKeyFactory = SecretKeyFactory.getInstance(KDF_ALGORITHM);
        PBEKeySpec keySpec = new PBEKeySpec(rawPassword, salt, ITERATIONS, 128);
        SecretKey tmp = secretKeyFactory.generateSecret(keySpec);
        return new SecretKeySpec(tmp.getEncoded(), "AES");
    }

    /**
     * Creates an {@link ElasticsearchSecurityException} that indicates the token was expired. It
     * is up to the client to re-authenticate and obtain a new token. The format for this response
     * is defined in <a href="https://tools.ietf.org/html/rfc6750#section-3.1"></a>
     */
    private static ElasticsearchSecurityException expiredTokenException() {
        ElasticsearchSecurityException e =
            new ElasticsearchSecurityException("token expired", RestStatus.UNAUTHORIZED);
        e.addHeader("WWW-Authenticate", EXPIRED_TOKEN_WWW_AUTH_VALUE);
        return e;
    }

    /**
     * Creates an {@link ElasticsearchSecurityException} that indicates the token was malformed. It
     * is up to the client to re-authenticate and obtain a new token. The format for this response
     * is defined in <a href="https://tools.ietf.org/html/rfc6750#section-3.1"></a>
     */
    private static ElasticsearchSecurityException malformedTokenException() {
        ElasticsearchSecurityException e =
                new ElasticsearchSecurityException("token malformed", RestStatus.UNAUTHORIZED);
        e.addHeader("WWW-Authenticate", MALFORMED_TOKEN_WWW_AUTH_VALUE);
        return e;
    }

    /**
     * Creates an {@link ElasticsearchSecurityException} that indicates the request contained an invalid grant
     */
    private static ElasticsearchSecurityException invalidGrantException(String detail) {
        ElasticsearchSecurityException e =
            new ElasticsearchSecurityException("invalid_grant", RestStatus.BAD_REQUEST);
        e.addHeader("error_description", detail);
        return e;
    }

    /**
     * Logs an exception concerning a specific Token at TRACE level (if enabled)
     */
    private <E extends Throwable> E traceLog(String action, String identifier, E exception) {
        if (logger.isTraceEnabled()) {
            if (exception instanceof ElasticsearchException) {
                final ElasticsearchException esEx = (ElasticsearchException) exception;
                final Object detail = esEx.getHeader("error_description");
                if (detail != null) {
                    logger.trace(() -> new ParameterizedMessage("Failure in [{}] for id [{}] - [{}]", action, identifier, detail),
                        esEx);
                } else {
                    logger.trace(() -> new ParameterizedMessage("Failure in [{}] for id [{}]", action, identifier),
                        esEx);
                }
            } else {
                logger.trace(() -> new ParameterizedMessage("Failure in [{}] for id [{}]", action, identifier), exception);
            }
        }
        return exception;
    }

    /**
     * Logs an exception at TRACE level (if enabled)
     */
    private <E extends Throwable> E traceLog(String action, E exception) {
        if (logger.isTraceEnabled()) {
            if (exception instanceof ElasticsearchException) {
                final ElasticsearchException esEx = (ElasticsearchException) exception;
                final Object detail = esEx.getHeader("error_description");
                if (detail != null) {
                    logger.trace(() -> new ParameterizedMessage("Failure in [{}] - [{}]", action, detail), esEx);
                } else {
                    logger.trace(() -> new ParameterizedMessage("Failure in [{}]", action), esEx);
                }
            } else {
                logger.trace(() -> new ParameterizedMessage("Failure in [{}]", action), exception);
            }
        }
        return exception;
    }

    boolean isExpiredTokenException(ElasticsearchSecurityException e) {
        final List<String> headers = e.getHeader("WWW-Authenticate");
        return headers != null && headers.stream().anyMatch(EXPIRED_TOKEN_WWW_AUTH_VALUE::equals);
    }

    boolean isExpirationInProgress() {
        return expiredTokenRemover.isExpirationInProgress();
    }

    private class KeyComputingRunnable extends AbstractRunnable {

        private final BytesKey decodedSalt;
        private final ActionListener<SecretKey> listener;
        private final KeyAndCache keyAndCache;

        KeyComputingRunnable(BytesKey decodedSalt, ActionListener<SecretKey> listener, KeyAndCache keyAndCache) {
            this.decodedSalt = decodedSalt;
            this.listener = listener;
            this.keyAndCache = keyAndCache;
        }

        @Override
        protected void doRun() {
            try {
                final SecretKey computedKey = keyAndCache.getOrComputeKey(decodedSalt);
                listener.onResponse(computedKey);
            } catch (ExecutionException e) {
                if (e.getCause() != null &&
                    (e.getCause() instanceof GeneralSecurityException || e.getCause() instanceof IOException
                        || e.getCause() instanceof IllegalArgumentException)) {
                    // this could happen if another realm supports the Bearer token so we should
                    // see if another realm can use this token!
                    logger.debug("unable to decode bearer token", e);
                    listener.onResponse(null);
                } else {
                    listener.onFailure(e);
                }
            }
        }

        @Override
        public void onFailure(Exception e) {
            listener.onFailure(e);
        }
    }

    /**
     * Creates a new key unless present that is newer than the current active key and returns the corresponding metadata. Note:
     * this method doesn't modify the metadata used in this token service. See {@link #refreshMetaData(TokenMetaData)}
     */
    synchronized TokenMetaData generateSpareKey() {
        KeyAndCache maxKey = keyCache.cache.values().stream().max(Comparator.comparingLong(v -> v.keyAndTimestamp.getTimestamp())).get();
        KeyAndCache currentKey = keyCache.activeKeyCache;
        if (currentKey == maxKey) {
            long timestamp = createdTimeStamps.incrementAndGet();
            while (true) {
                byte[] saltArr = new byte[SALT_BYTES];
                secureRandom.nextBytes(saltArr);
                SecureString tokenKey = generateTokenKey();
                KeyAndCache keyAndCache = new KeyAndCache(new KeyAndTimestamp(tokenKey, timestamp), new BytesKey(saltArr));
                if (keyCache.cache.containsKey(keyAndCache.getKeyHash())) {
                    continue; // collision -- generate a new key
                }
                return newTokenMetaData(keyCache.currentTokenKeyHash, Iterables.concat(keyCache.cache.values(),
                    Collections.singletonList(keyAndCache)));
            }
        }
        return newTokenMetaData(keyCache.currentTokenKeyHash, keyCache.cache.values());
    }

    /**
     * Rotate the current active key to the spare key created in the previous {@link #generateSpareKey()} call.
     */
    synchronized TokenMetaData rotateToSpareKey() {
        KeyAndCache maxKey = keyCache.cache.values().stream().max(Comparator.comparingLong(v -> v.keyAndTimestamp.getTimestamp())).get();
        if (maxKey == keyCache.activeKeyCache) {
            throw new IllegalStateException("call generateSpareKey first");
        }
        return newTokenMetaData(maxKey.getKeyHash(), keyCache.cache.values());
    }

    /**
     * Prunes the keys and keeps up to the latest N keys around
     *
     * @param numKeysToKeep the number of keys to keep.
     */
    synchronized TokenMetaData pruneKeys(int numKeysToKeep) {
        if (keyCache.cache.size() <= numKeysToKeep) {
            return getTokenMetaData(); // nothing to do
        }
        Map<BytesKey, KeyAndCache> map = new HashMap<>(keyCache.cache.size() + 1);
        KeyAndCache currentKey = keyCache.get(keyCache.currentTokenKeyHash);
        ArrayList<KeyAndCache> entries = new ArrayList<>(keyCache.cache.values());
        Collections.sort(entries,
            (left, right) -> Long.compare(right.keyAndTimestamp.getTimestamp(), left.keyAndTimestamp.getTimestamp()));
        for (KeyAndCache value : entries) {
            if (map.size() < numKeysToKeep || value.keyAndTimestamp.getTimestamp() >= currentKey
                .keyAndTimestamp.getTimestamp()) {
                logger.debug("keeping key {} ", value.getKeyHash());
                map.put(value.getKeyHash(), value);
            } else {
                logger.debug("prune key {} ", value.getKeyHash());
            }
        }
        assert map.isEmpty() == false;
        assert map.containsKey(keyCache.currentTokenKeyHash);
        return newTokenMetaData(keyCache.currentTokenKeyHash, map.values());
    }

    /**
     * Returns the current in-use metdata of this {@link TokenService}
     */
    public synchronized TokenMetaData getTokenMetaData() {
        return newTokenMetaData(keyCache.currentTokenKeyHash, keyCache.cache.values());
    }

    private TokenMetaData newTokenMetaData(BytesKey activeTokenKey, Iterable<KeyAndCache> iterable) {
        List<KeyAndTimestamp> list = new ArrayList<>();
        for (KeyAndCache v : iterable) {
            list.add(v.keyAndTimestamp);
        }
        return new TokenMetaData(list, activeTokenKey.bytes);
    }

    /**
     * Refreshes the current in-use metadata.
     */
    synchronized void refreshMetaData(TokenMetaData metaData) {
        BytesKey currentUsedKeyHash = new BytesKey(metaData.getCurrentKeyHash());
        byte[] saltArr = new byte[SALT_BYTES];
        Map<BytesKey, KeyAndCache> map = new HashMap<>(metaData.getKeys().size());
        long maxTimestamp = createdTimeStamps.get();
        for (KeyAndTimestamp key : metaData.getKeys()) {
            secureRandom.nextBytes(saltArr);
            KeyAndCache keyAndCache = new KeyAndCache(key, new BytesKey(saltArr));
            maxTimestamp = Math.max(keyAndCache.keyAndTimestamp.getTimestamp(), maxTimestamp);
            if (keyCache.cache.containsKey(keyAndCache.getKeyHash()) == false) {
                map.put(keyAndCache.getKeyHash(), keyAndCache);
            } else {
                map.put(keyAndCache.getKeyHash(), keyCache.get(keyAndCache.getKeyHash())); // maintain the cache we already have
            }
        }
        if (map.containsKey(currentUsedKeyHash) == false) {
            // this won't leak any secrets it's only exposing the current set of hashes
            throw new IllegalStateException("Current key is not in the map: " + map.keySet() + " key: " + currentUsedKeyHash);
        }
        createdTimeStamps.set(maxTimestamp);
        keyCache = new TokenKeys(Collections.unmodifiableMap(map), currentUsedKeyHash);
        logger.debug("refreshed keys current: {}, keys: {}", currentUsedKeyHash, keyCache.cache.keySet());
    }

    private SecureString generateTokenKey() {
        byte[] keyBytes = new byte[KEY_BYTES];
        byte[] encode = new byte[0];
        char[] ref = new char[0];
        try {
            secureRandom.nextBytes(keyBytes);
            encode = Base64.getUrlEncoder().withoutPadding().encode(keyBytes);
            ref = new char[encode.length];
            int len = UnicodeUtil.UTF8toUTF16(encode, 0, encode.length, ref);
            return new SecureString(Arrays.copyOfRange(ref, 0, len));
        } finally {
            Arrays.fill(keyBytes, (byte) 0x00);
            Arrays.fill(encode, (byte) 0x00);
            Arrays.fill(ref, (char) 0x00);
        }
    }

    synchronized String getActiveKeyHash() {
        return new BytesRef(Base64.getUrlEncoder().withoutPadding().encode(this.keyCache.currentTokenKeyHash.bytes)).utf8ToString();
    }

    void rotateKeysOnMaster(ActionListener<ClusterStateUpdateResponse> listener) {
        logger.info("rotate keys on master");
        TokenMetaData tokenMetaData = generateSpareKey();
        clusterService.submitStateUpdateTask("publish next key to prepare key rotation",
            new TokenMetadataPublishAction(
                ActionListener.wrap((res) -> {
                    if (res.isAcknowledged()) {
                        TokenMetaData metaData = rotateToSpareKey();
                        clusterService.submitStateUpdateTask("publish next key to prepare key rotation",
                            new TokenMetadataPublishAction(listener, metaData));
                    } else {
                        listener.onFailure(new IllegalStateException("not acked"));
                    }
                }, listener::onFailure), tokenMetaData));
    }

    private final class TokenMetadataPublishAction extends AckedClusterStateUpdateTask<ClusterStateUpdateResponse> {

        private final TokenMetaData tokenMetaData;

        protected TokenMetadataPublishAction(ActionListener<ClusterStateUpdateResponse> listener, TokenMetaData tokenMetaData) {
            super(new AckedRequest() {
                @Override
                public TimeValue ackTimeout() {
                    return AcknowledgedRequest.DEFAULT_ACK_TIMEOUT;
                }

                @Override
                public TimeValue masterNodeTimeout() {
                    return AcknowledgedRequest.DEFAULT_MASTER_NODE_TIMEOUT;
                }
            }, listener);
            this.tokenMetaData = tokenMetaData;
        }

        @Override
        public ClusterState execute(ClusterState currentState) throws Exception {
            XPackPlugin.checkReadyForXPackCustomMetadata(currentState);

            if (tokenMetaData.equals(currentState.custom(TokenMetaData.TYPE))) {
                return currentState;
            }
            return ClusterState.builder(currentState).putCustom(TokenMetaData.TYPE, tokenMetaData).build();
        }

        @Override
        protected ClusterStateUpdateResponse newResponse(boolean acknowledged) {
            return new ClusterStateUpdateResponse(acknowledged);
        }

    }

    private void initialize(ClusterService clusterService) {
        clusterService.addListener(event -> {
            ClusterState state = event.state();
            if (state.getBlocks().hasGlobalBlock(STATE_NOT_RECOVERED_BLOCK)) {
                return;
            }

            if (state.nodes().isLocalNodeElectedMaster()) {
                if (XPackPlugin.isReadyForXPackCustomMetadata(state)) {
                    installTokenMetadata(state.metaData());
                } else {
                    logger.debug("cannot add token metadata to cluster as the following nodes might not understand the metadata: {}",
                        () -> XPackPlugin.nodesNotReadyForXPackCustomMetadata(state));
                }
            }

            TokenMetaData custom = event.state().custom(TokenMetaData.TYPE);
            if (custom != null && custom.equals(getTokenMetaData()) == false) {
                logger.info("refresh keys");
                try {
                    refreshMetaData(custom);
                } catch (Exception e) {
                    logger.warn("refreshing metadata failed", e);
                }
                logger.info("refreshed keys");
            }
        });
    }

    // to prevent too many cluster state update tasks to be queued for doing the same update
    private final AtomicBoolean installTokenMetadataInProgress = new AtomicBoolean(false);

    private void installTokenMetadata(MetaData metaData) {
        if (metaData.custom(TokenMetaData.TYPE) == null) {
            if (installTokenMetadataInProgress.compareAndSet(false, true)) {
                clusterService.submitStateUpdateTask("install-token-metadata", new ClusterStateUpdateTask(Priority.URGENT) {
                    @Override
                    public ClusterState execute(ClusterState currentState) {
                        XPackPlugin.checkReadyForXPackCustomMetadata(currentState);

                        if (currentState.custom(TokenMetaData.TYPE) == null) {
                            return ClusterState.builder(currentState).putCustom(TokenMetaData.TYPE, getTokenMetaData()).build();
                        } else {
                            return currentState;
                        }
                    }

                    @Override
                    public void onFailure(String source, Exception e) {
                        installTokenMetadataInProgress.set(false);
                        logger.error("unable to install token metadata", e);
                    }

                    @Override
                    public void clusterStateProcessed(String source, ClusterState oldState, ClusterState newState) {
                        installTokenMetadataInProgress.set(false);
                    }
                });
            }
        }
    }

    /**
     * For testing
     */
    void clearActiveKeyCache() {
        this.keyCache.activeKeyCache.keyCache.invalidateAll();
    }

    static final class KeyAndCache implements Closeable {
        private final KeyAndTimestamp keyAndTimestamp;
        private final Cache<BytesKey, SecretKey> keyCache;
        private final BytesKey salt;
        private final BytesKey keyHash;

        private KeyAndCache(KeyAndTimestamp keyAndTimestamp, BytesKey salt) {
            this.keyAndTimestamp = keyAndTimestamp;
            keyCache = CacheBuilder.<BytesKey, SecretKey>builder()
                .setExpireAfterAccess(TimeValue.timeValueMinutes(60L))
                .setMaximumWeight(500L)
                .build();
            try {
                SecretKey secretKey = computeSecretKey(keyAndTimestamp.getKey().getChars(), salt.bytes);
                keyCache.put(salt, secretKey);
            } catch (Exception e) {
                throw new IllegalStateException(e);
            }
            this.salt = salt;
            this.keyHash = calculateKeyHash(keyAndTimestamp.getKey());
        }

        private SecretKey getKey(BytesKey salt) {
            return keyCache.get(salt);
        }

        public SecretKey getOrComputeKey(BytesKey decodedSalt) throws ExecutionException {
            return keyCache.computeIfAbsent(decodedSalt, (salt) -> {
                try (SecureString closeableChars = keyAndTimestamp.getKey().clone()) {
                    return computeSecretKey(closeableChars.getChars(), salt.bytes);
                }
            });
        }

        @Override
        public void close() throws IOException {
            keyAndTimestamp.getKey().close();
        }

        BytesKey getKeyHash() {
            return keyHash;
        }

        private static BytesKey calculateKeyHash(SecureString key) {
            MessageDigest messageDigest = MessageDigests.sha256();
            BytesRefBuilder b = new BytesRefBuilder();
            try {
                b.copyChars(key);
                BytesRef bytesRef = b.toBytesRef();
                try {
                    messageDigest.update(bytesRef.bytes, bytesRef.offset, bytesRef.length);
                    return new BytesKey(Arrays.copyOfRange(messageDigest.digest(), 0, 8));
                } finally {
                    Arrays.fill(bytesRef.bytes, (byte) 0x00);
                }
            } finally {
                Arrays.fill(b.bytes(), (byte) 0x00);
            }
        }

        BytesKey getSalt() {
            return salt;
        }
    }


    private static final class TokenKeys {
        final Map<BytesKey, KeyAndCache> cache;
        final BytesKey currentTokenKeyHash;
        final KeyAndCache activeKeyCache;

        private TokenKeys(Map<BytesKey, KeyAndCache> cache, BytesKey currentTokenKeyHash) {
            this.cache = cache;
            this.currentTokenKeyHash = currentTokenKeyHash;
            this.activeKeyCache = cache.get(currentTokenKeyHash);
        }

        KeyAndCache get(BytesKey passphraseHash) {
            return cache.get(passphraseHash);
        }
    }

}<|MERGE_RESOLUTION|>--- conflicted
+++ resolved
@@ -229,6 +229,7 @@
                                 boolean includeRefreshToken) throws IOException {
         createUserToken(UUIDs.randomBase64UUID(), authentication, originatingClientAuth, listener, metadata, includeRefreshToken);
     }
+
     /**
      * Create a token based on the provided authentication and metadata with the given token id.
      * The created token will be stored in the security index.
@@ -289,6 +290,9 @@
         }
     }
 
+    /**
+     * Reconstructs the {@link UserToken} from the existing {@code userTokenSource}
+     */
     private void reIssueTokens(Map<String, Object> userTokenSource,
                                String refreshToken, ActionListener<Tuple<UserToken, String>> listener) {
         final String authString = (String) userTokenSource.get("authentication");
@@ -301,7 +305,7 @@
         try (StreamInput in = StreamInput.wrap(Base64.getDecoder().decode(authString))) {
             in.setVersion(authVersion);
             Authentication authentication = new Authentication(in);
-            UserToken userToken = new UserToken(id, Version.fromId(version), authentication, Instant.ofEpochMilli(expiration), metadata);
+            UserToken userToken = new UserToken(id, authVersion, authentication, Instant.ofEpochMilli(expiration), metadata);
             listener.onResponse(new Tuple<>(userToken, refreshToken));
         } catch (IOException e) {
             logger.debug("Unable to decode existing user token", e);
@@ -418,10 +422,10 @@
         StreamInput in = new InputStreamStreamInput(Base64.getDecoder().wrap(new ByteArrayInputStream(bytes)), bytes.length);
         // the token exists and the value is at least as long as we'd expect
         final Version version = Version.readVersion(in);
-        if (version.onOrAfter(Version.V_7_0_0)) {
-            // The token was created in a > 7.0.0 cluster so it contains the tokenId as a String
-            if (clusterService.state().nodes().getMinNodeVersion().before(Version.V_7_0_0)) {
-                logger.debug("Invalid token with unencrypted format in a cluster that is pre v7.0.0");
+        if (version.onOrAfter(Version.V_7_1_0)) {
+            // The token was created in a > 7.1.0 cluster so it contains the tokenId as a String
+            if (clusterService.state().nodes().getMinNodeVersion().before(Version.V_7_1_0)) {
+                logger.debug("Invalid token with unencrypted format in a cluster that is pre v7.1.0");
             }
             String usedTokenId = in.readString();
             getUserTokenFromId(usedTokenId, listener);
@@ -759,13 +763,16 @@
     }
 
     /**
-     * Performs the actual refresh of the token with retries in case of certain exceptions that
-     * may be recoverable. The refresh involves retrieval of the token document and then
-     * updating the token document to indicate that the document has been refreshed and to add a pointer to the token doc
-     * of the newly created token doc that supersedes this one.
-     * In the case that the token has been refreshed within the previous 4 seconds, we do not create a new token document
+     * Performs the actual refresh of the token with retries in case of certain exceptions that may be recoverable. The
+     * refresh involves two steps:
+     * First, the token document is retrieved and we check if is still valid, and hasn't been already refreshed.
+     * Then, in the case that the token has been refreshed within the previous 4 seconds (see
+     * {@link TokenService#checkLenientlyIfTokenAlreadyRefreshed(Map, Authentication)}), we do not create a new token document
      * but instead retrieve the one that was created by the original refresh and return a user token and
-     * refresh token based on that. See also {@link TokenService#lenientIsAlreadyRefreshed(Map, Authentication)}
+     * refresh token based on that ( see {@link TokenService#reIssueTokens(Map, String, ActionListener)} ).
+     * Otherwise this token document gets its refresh_token marked as refreshed, while also storing the Instant when it was
+     * refreshed along with a pointer to the new token document that holds the refresh_token that supersedes this one. Finally
+     * the new access token and refresh token are returned to the listener.
      */
     private void innerRefresh(String tokenDocId, Authentication userAuth, ActionListener<Tuple<UserToken, String>> listener,
                               AtomicInteger attemptCount) {
@@ -780,11 +787,9 @@
                     if (response.isExists()) {
                         final Map<String, Object> source = response.getSource();
                         final Optional<ElasticsearchSecurityException> invalidSource = checkTokenDocForRefresh(source, userAuth);
-
                         if (invalidSource.isPresent()) {
                             onFailure.accept(invalidSource.get());
                         } else {
-<<<<<<< HEAD
                             if (eligibleForMultiRefresh(source)) {
                                 final Map<String, Object> refreshTokenSrc = (Map<String, Object>) source.get("refresh_token");
                                 final String supersedingTokenDocId = (String) refreshTokenSrc.get("superseded_by");
@@ -816,7 +821,6 @@
                                 final String authString = (String) userTokenSource.get("authentication");
                                 final Integer version = (Integer) userTokenSource.get("version");
                                 final Map<String, Object> metadata = (Map<String, Object>) userTokenSource.get("metadata");
-
                                 Version authVersion = Version.fromId(version);
                                 try (StreamInput in = StreamInput.wrap(Base64.getDecoder().decode(authString))) {
                                     in.setVersion(authVersion);
@@ -831,12 +835,8 @@
                                         client.prepareUpdate(SecurityIndexManager.SECURITY_INDEX_NAME, TYPE, tokenDocId)
                                             .setDoc("refresh_token", updateMap)
                                             .setRefreshPolicy(RefreshPolicy.WAIT_UNTIL);
-                                    if (clusterService.state().nodes().getMinNodeVersion().onOrAfter(Version.V_6_7_0)) {
-                                        updateRequest.setIfSeqNo(response.getSeqNo());
-                                        updateRequest.setIfPrimaryTerm(response.getPrimaryTerm());
-                                    } else {
-                                        updateRequest.setVersion(response.getVersion());
-                                    }
+                                    updateRequest.setIfSeqNo(response.getSeqNo());
+                                    updateRequest.setIfPrimaryTerm(response.getPrimaryTerm());
                                     executeAsyncWithOrigin(client.threadPool().getThreadContext(), SECURITY_ORIGIN, updateRequest.request(),
                                         ActionListener.<UpdateResponse>wrap(
                                             updateResponse ->
@@ -853,38 +853,6 @@
                                             }),
                                         client::update);
                                 }
-=======
-                            final Map<String, Object> userTokenSource = (Map<String, Object>)
-                                ((Map<String, Object>) source.get("access_token")).get("user_token");
-                            final String authString = (String) userTokenSource.get("authentication");
-                            final Integer version = (Integer) userTokenSource.get("version");
-                            final Map<String, Object> metadata = (Map<String, Object>) userTokenSource.get("metadata");
-
-                            Version authVersion = Version.fromId(version);
-                            try (StreamInput in = StreamInput.wrap(Base64.getDecoder().decode(authString))) {
-                                in.setVersion(authVersion);
-                                Authentication authentication = new Authentication(in);
-                                UpdateRequestBuilder updateRequest =
-                                    client.prepareUpdate(SecurityIndexManager.SECURITY_INDEX_NAME, TYPE, tokenDocId)
-                                        .setDoc("refresh_token", Collections.singletonMap("refreshed", true))
-                                        .setRefreshPolicy(RefreshPolicy.WAIT_UNTIL);
-                                updateRequest.setIfSeqNo(response.getSeqNo());
-                                updateRequest.setIfPrimaryTerm(response.getPrimaryTerm());
-                                executeAsyncWithOrigin(client.threadPool().getThreadContext(), SECURITY_ORIGIN, updateRequest.request(),
-                                    ActionListener.<UpdateResponse>wrap(
-                                        updateResponse -> createUserToken(authentication, userAuth, listener, metadata, true),
-                                        e -> {
-                                            Throwable cause = ExceptionsHelper.unwrapCause(e);
-                                            if (cause instanceof VersionConflictEngineException ||
-                                                isShardNotAvailableException(e)) {
-                                                innerRefresh(tokenDocId, userAuth,
-                                                    listener, attemptCount);
-                                            } else {
-                                                onFailure.accept(e);
-                                            }
-                                        }),
-                                    client::update);
->>>>>>> 015cb8e4
                             }
                         }
                     } else {
@@ -937,7 +905,7 @@
             } else if (userTokenSrc.get("metadata") == null) {
                 return Optional.of(invalidGrantException("token is missing metadata"));
             } else {
-                return lenientIsAlreadyRefreshed(source, userAuth);
+                return checkLenientlyIfTokenAlreadyRefreshed(source, userAuth);
             }
         }
     }
@@ -961,7 +929,8 @@
      * from clients
      */
     @SuppressWarnings("unchecked")
-    private Optional<ElasticsearchSecurityException> lenientIsAlreadyRefreshed(Map<String, Object> source, Authentication userAuth) {
+    private Optional<ElasticsearchSecurityException> checkLenientlyIfTokenAlreadyRefreshed(Map<String, Object> source,
+                                                                                           Authentication userAuth) {
         final Map<String, Object> refreshTokenSrc = (Map<String, Object>) source.get("refresh_token");
         final Map<String, Object> userTokenSource = (Map<String, Object>)
             ((Map<String, Object>) source.get("access_token")).get("user_token");
@@ -969,7 +938,7 @@
         Version authVersion = Version.fromId(version);
         final Boolean refreshed = (Boolean) refreshTokenSrc.get("refreshed");
         if (refreshed) {
-            if (authVersion.onOrAfter(Version.V_7_0_0)) {
+            if (authVersion.onOrAfter(Version.V_7_1_0)) {
                 final Long refreshedEpochMilli = (Long) refreshTokenSrc.get("refresh_time");
                 final Instant refreshTime = refreshedEpochMilli == null ? null : Instant.ofEpochMilli(refreshedEpochMilli);
                 final String supersededBy = (String) refreshTokenSrc.get("superseded_by");
@@ -1001,9 +970,10 @@
         final Long refreshedEpochMilli = (Long) refreshTokenSrc.get("refresh_time");
         final Instant refreshTime = refreshedEpochMilli == null ? null : Instant.ofEpochMilli(refreshedEpochMilli);
         final String supersededBy = (String) refreshTokenSrc.get("superseded_by");
-        return authVersion.onOrAfter(Version.V_7_0_0) && supersededBy != null && refreshTime != null
+        return authVersion.onOrAfter(Version.V_7_1_0)
+            && supersededBy != null
+            && refreshTime != null
             && clock.instant().isAfter(refreshTime.plus(4L, ChronoUnit.SECONDS)) == false;
-
     }
 
     /**
@@ -1267,7 +1237,7 @@
      * itself for versions after 7.0.0
      */
     public String getUserTokenString(UserToken userToken) throws IOException, GeneralSecurityException {
-        if (clusterService.state().nodes().getMinNodeVersion().onOrAfter(Version.V_7_0_0)) {
+        if (clusterService.state().nodes().getMinNodeVersion().onOrAfter(Version.V_7_1_0)) {
             try (ByteArrayOutputStream os = new ByteArrayOutputStream(MINIMUM_BASE64_BYTES);
                  OutputStream base64 = Base64.getEncoder().wrap(os);
                  StreamOutput out = new OutputStreamStreamOutput(base64)) {
