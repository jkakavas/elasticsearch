/*
 * Copyright Elasticsearch B.V. and/or licensed to Elasticsearch B.V. under one
 * or more contributor license agreements. Licensed under the Elastic License
 * 2.0 and the Server Side Public License, v 1; you may not use this file except
 * in compliance with, at your election, the Elastic License 2.0 or the Server
 * Side Public License, v 1.
 */

package org.elasticsearch.action.bulk;

import org.elasticsearch.action.ActionListener;
import org.elasticsearch.action.DocWriteRequest;
import org.elasticsearch.action.admin.indices.template.post.TransportSimulateIndexTemplateAction;
import org.elasticsearch.action.index.IndexRequest;
import org.elasticsearch.action.ingest.SimulateIndexResponse;
import org.elasticsearch.action.support.ActionFilters;
import org.elasticsearch.cluster.ClusterState;
import org.elasticsearch.cluster.metadata.IndexAbstraction;
import org.elasticsearch.cluster.metadata.IndexMetadata;
import org.elasticsearch.cluster.metadata.IndexTemplateMetadata;
import org.elasticsearch.cluster.metadata.MappingMetadata;
import org.elasticsearch.cluster.metadata.Metadata;
import org.elasticsearch.cluster.metadata.MetadataCreateIndexService;
import org.elasticsearch.cluster.metadata.Template;
import org.elasticsearch.cluster.service.ClusterService;
import org.elasticsearch.common.UUIDs;
import org.elasticsearch.common.compress.CompressedXContent;
import org.elasticsearch.common.settings.Settings;
import org.elasticsearch.common.util.concurrent.AtomicArray;
import org.elasticsearch.features.NodeFeature;
import org.elasticsearch.index.IndexSettingProvider;
import org.elasticsearch.index.IndexSettingProviders;
import org.elasticsearch.index.IndexVersion;
import org.elasticsearch.index.IndexingPressure;
import org.elasticsearch.index.VersionType;
import org.elasticsearch.index.engine.Engine;
import org.elasticsearch.index.mapper.SourceToParse;
import org.elasticsearch.index.seqno.SequenceNumbers;
import org.elasticsearch.index.shard.IndexShard;
import org.elasticsearch.indices.IndicesService;
import org.elasticsearch.indices.SystemIndices;
import org.elasticsearch.ingest.IngestService;
import org.elasticsearch.ingest.SimulateIngestService;
import org.elasticsearch.injection.guice.Inject;
import org.elasticsearch.plugins.internal.XContentMeteringParserDecorator;
import org.elasticsearch.tasks.Task;
import org.elasticsearch.threadpool.ThreadPool;
import org.elasticsearch.transport.TransportService;
import org.elasticsearch.xcontent.NamedXContentRegistry;

import java.util.List;
import java.util.Map;
import java.util.Set;
import java.util.concurrent.Executor;

import static java.util.stream.Collectors.toList;
import static org.elasticsearch.cluster.metadata.DataStreamLifecycle.isDataStreamsLifecycleOnlyMode;
import static org.elasticsearch.cluster.metadata.MetadataIndexTemplateService.findV1Templates;
import static org.elasticsearch.cluster.metadata.MetadataIndexTemplateService.findV2Template;

/**
 * This action simulates bulk indexing data. Pipelines are executed for all indices that the request routes to, but no data is actually
 * indexed and no state is changed. Unlike TransportBulkAction, this does not push the work out to the nodes where the shards live (since
 * shards are not actually modified).
 */
public class TransportSimulateBulkAction extends TransportAbstractBulkAction {
    public static final NodeFeature SIMULATE_MAPPING_VALIDATION = new NodeFeature("simulate.mapping.validation");
    public static final NodeFeature SIMULATE_MAPPING_VALIDATION_TEMPLATES = new NodeFeature("simulate.mapping.validation.templates");
    private final IndicesService indicesService;
    private final NamedXContentRegistry xContentRegistry;
    private final Set<IndexSettingProvider> indexSettingProviders;

    @Inject
    public TransportSimulateBulkAction(
        ThreadPool threadPool,
        TransportService transportService,
        ClusterService clusterService,
        IngestService ingestService,
        ActionFilters actionFilters,
        IndexingPressure indexingPressure,
        SystemIndices systemIndices,
        IndicesService indicesService,
        NamedXContentRegistry xContentRegistry,
        IndexSettingProviders indexSettingProviders
    ) {
        super(
            SimulateBulkAction.INSTANCE,
            transportService,
            actionFilters,
            SimulateBulkRequest::new,
            threadPool,
            clusterService,
            ingestService,
            indexingPressure,
            systemIndices,
            threadPool::relativeTimeInNanos
        );
        this.indicesService = indicesService;
        this.xContentRegistry = xContentRegistry;
        this.indexSettingProviders = indexSettingProviders.getIndexSettingProviders();
    }

    @Override
    protected void doInternalExecute(
        Task task,
        BulkRequest bulkRequest,
        Executor executor,
        ActionListener<BulkResponse> listener,
        long relativeStartTimeNanos
    ) {
        final AtomicArray<BulkItemResponse> responses = new AtomicArray<>(bulkRequest.requests.size());
        for (int i = 0; i < bulkRequest.requests.size(); i++) {
            DocWriteRequest<?> docRequest = bulkRequest.requests.get(i);
            assert docRequest instanceof IndexRequest : "TransportSimulateBulkAction should only ever be called with IndexRequests";
            IndexRequest request = (IndexRequest) docRequest;
            Exception mappingValidationException = validateMappings(request);
            responses.set(
                i,
                BulkItemResponse.success(
                    0,
                    DocWriteRequest.OpType.CREATE,
                    new SimulateIndexResponse(
                        request.id(),
                        request.index(),
                        request.version(),
                        request.source(),
                        request.getContentType(),
                        request.getExecutedPipelines(),
                        mappingValidationException
                    )
                )
            );
        }
        listener.onResponse(
            new BulkResponse(responses.toArray(new BulkItemResponse[responses.length()]), buildTookInMillis(relativeStartTimeNanos))
        );
    }

    /**
     * This creates a temporary index with the mappings of the index in the request, and then attempts to index the source from the request
     * into it. If there is a mapping exception, that exception is returned. On success the returned exception is null.
     * @param request The IndexRequest whose source will be validated against the mapping (if it exists) of its index
     * @return a mapping exception if the source does not match the mappings, otherwise null
     */
    private Exception validateMappings(IndexRequest request) {
        final SourceToParse sourceToParse = new SourceToParse(
            request.id(),
            request.source(),
            request.getContentType(),
            request.routing(),
            request.getDynamicTemplates(),
            XContentMeteringParserDecorator.NOOP
        );

        ClusterState state = clusterService.state();
        Exception mappingValidationException = null;
<<<<<<< HEAD
        IndexAbstraction indexAbstraction = state.metadata().getProject().getIndicesLookup().get(request.index());
        if (indexAbstraction != null) {
            IndexMetadata imd = state.metadata().getProject().getIndexSafe(indexAbstraction.getWriteIndex(request, state.metadata()));
            try {
=======
        IndexAbstraction indexAbstraction = state.metadata().getIndicesLookup().get(request.index());
        try {
            if (indexAbstraction != null) {
                IndexMetadata imd = state.metadata().getIndexSafe(indexAbstraction.getWriteIndex(request, state.metadata()));
>>>>>>> c805f908
                indicesService.withTempIndexService(imd, indexService -> {
                    indexService.mapperService().updateMapping(null, imd);
                    return IndexShard.prepareIndex(
                        indexService.mapperService(),
                        sourceToParse,
                        SequenceNumbers.UNASSIGNED_SEQ_NO,
                        -1,
                        -1,
                        VersionType.INTERNAL,
                        Engine.Operation.Origin.PRIMARY,
                        Long.MIN_VALUE,
                        false,
                        request.ifSeqNo(),
                        request.ifPrimaryTerm(),
                        0
                    );
                });
            } else {
                /*
                 * The index did not exist, so we put together the mappings from existing templates.
                 * This reproduces a lot of the mapping resolution logic in MetadataCreateIndexService.applyCreateIndexRequest(). However,
                 * it does not deal with aliases (since an alias cannot be created if an index does not exist, and this is the path for
                 * when the index does not exist). And it does not deal with system indices since we do not intend for users to simulate
                 * writing to system indices.
                 */
                String matchingTemplate = findV2Template(state.metadata(), request.index(), false);
                if (matchingTemplate != null) {
                    final Template template = TransportSimulateIndexTemplateAction.resolveTemplate(
                        matchingTemplate,
                        request.index(),
                        state,
                        isDataStreamsLifecycleOnlyMode(clusterService.getSettings()),
                        xContentRegistry,
                        indicesService,
                        systemIndices,
                        indexSettingProviders
                    );
                    CompressedXContent mappings = template.mappings();
                    if (mappings != null) {
                        MappingMetadata mappingMetadata = new MappingMetadata(mappings);
                        Settings dummySettings = Settings.builder()
                            .put(IndexMetadata.SETTING_VERSION_CREATED, IndexVersion.current())
                            .put(IndexMetadata.SETTING_NUMBER_OF_SHARDS, 1)
                            .put(IndexMetadata.SETTING_NUMBER_OF_REPLICAS, 0)
                            .put(IndexMetadata.SETTING_INDEX_UUID, UUIDs.randomBase64UUID())
                            .build();
                        final IndexMetadata imd = IndexMetadata.builder(request.index())
                            .settings(dummySettings)
                            .putMapping(mappingMetadata)
                            .build();
                        indicesService.withTempIndexService(imd, indexService -> {
                            indexService.mapperService().updateMapping(null, imd);
                            return IndexShard.prepareIndex(
                                indexService.mapperService(),
                                sourceToParse,
                                SequenceNumbers.UNASSIGNED_SEQ_NO,
                                -1,
                                -1,
                                VersionType.INTERNAL,
                                Engine.Operation.Origin.PRIMARY,
                                Long.MIN_VALUE,
                                false,
                                request.ifSeqNo(),
                                request.ifPrimaryTerm(),
                                0
                            );
                        });
                    }
                } else {
                    List<IndexTemplateMetadata> matchingTemplates = findV1Templates(state.metadata(), request.index(), false);
                    final Map<String, Object> mappingsMap = MetadataCreateIndexService.parseV1Mappings(
                        "{}",
                        matchingTemplates.stream().map(IndexTemplateMetadata::getMappings).collect(toList()),
                        xContentRegistry
                    );
                    final CompressedXContent combinedMappings;
                    if (mappingsMap.isEmpty()) {
                        combinedMappings = null;
                    } else {
                        combinedMappings = new CompressedXContent(mappingsMap);
                    }
                    Settings dummySettings = Settings.builder()
                        .put(IndexMetadata.SETTING_VERSION_CREATED, IndexVersion.current())
                        .put(IndexMetadata.SETTING_NUMBER_OF_SHARDS, 1)
                        .put(IndexMetadata.SETTING_NUMBER_OF_REPLICAS, 0)
                        .put(IndexMetadata.SETTING_INDEX_UUID, UUIDs.randomBase64UUID())
                        .build();
                    MappingMetadata mappingMetadata = combinedMappings == null ? null : new MappingMetadata(combinedMappings);
                    final IndexMetadata imd = IndexMetadata.builder(request.index())
                        .putMapping(mappingMetadata)
                        .settings(dummySettings)
                        .build();
                    indicesService.withTempIndexService(imd, indexService -> {
                        indexService.mapperService().updateMapping(null, imd);
                        return IndexShard.prepareIndex(
                            indexService.mapperService(),
                            sourceToParse,
                            SequenceNumbers.UNASSIGNED_SEQ_NO,
                            -1,
                            -1,
                            VersionType.INTERNAL,
                            Engine.Operation.Origin.PRIMARY,
                            Long.MIN_VALUE,
                            false,
                            request.ifSeqNo(),
                            request.ifPrimaryTerm(),
                            0
                        );
                    });
                }
            }
        } catch (Exception e) {
            mappingValidationException = e;
        }
        return mappingValidationException;
    }

    /*
     * This overrides TransportSimulateBulkAction's getIngestService to allow us to provide an IngestService that handles pipeline
     * substitutions defined in the request.
     */
    @Override
    protected IngestService getIngestService(BulkRequest request) {
        IngestService rawIngestService = super.getIngestService(request);
        return new SimulateIngestService(rawIngestService, request);
    }

    @Override
    protected Boolean resolveFailureStore(String indexName, Metadata metadata, long epochMillis) {
        // A simulate bulk request should not change any persistent state in the system, so we never write to the failure store
        return null;
    }
}<|MERGE_RESOLUTION|>--- conflicted
+++ resolved
@@ -154,17 +154,10 @@
 
         ClusterState state = clusterService.state();
         Exception mappingValidationException = null;
-<<<<<<< HEAD
         IndexAbstraction indexAbstraction = state.metadata().getProject().getIndicesLookup().get(request.index());
-        if (indexAbstraction != null) {
-            IndexMetadata imd = state.metadata().getProject().getIndexSafe(indexAbstraction.getWriteIndex(request, state.metadata()));
-            try {
-=======
-        IndexAbstraction indexAbstraction = state.metadata().getIndicesLookup().get(request.index());
         try {
             if (indexAbstraction != null) {
-                IndexMetadata imd = state.metadata().getIndexSafe(indexAbstraction.getWriteIndex(request, state.metadata()));
->>>>>>> c805f908
+                IndexMetadata imd = state.metadata().getProject().getIndexSafe(indexAbstraction.getWriteIndex(request, state.metadata()));
                 indicesService.withTempIndexService(imd, indexService -> {
                     indexService.mapperService().updateMapping(null, imd);
                     return IndexShard.prepareIndex(
