/*
 * Copyright Elasticsearch B.V. and/or licensed to Elasticsearch B.V. under one
 * or more contributor license agreements. Licensed under the Elastic License
 * 2.0 and the Server Side Public License, v 1; you may not use this file except
 * in compliance with, at your election, the Elastic License 2.0 or the Server
 * Side Public License, v 1.
 */

package org.elasticsearch.common.settings;

import org.apache.lucene.codecs.CodecUtil;
import org.apache.lucene.index.IndexFormatTooNewException;
import org.apache.lucene.index.IndexFormatTooOldException;
import org.apache.lucene.store.BufferedChecksumIndexInput;
import org.apache.lucene.store.ChecksumIndexInput;
import org.apache.lucene.store.Directory;
import org.apache.lucene.store.IOContext;
import org.apache.lucene.store.IndexInput;
import org.apache.lucene.store.IndexOutput;
import org.apache.lucene.store.NIOFSDirectory;
import org.apache.lucene.util.SetOnce;
import org.elasticsearch.cli.ExitCodes;
import org.elasticsearch.cli.UserException;
import org.elasticsearch.common.CheckedSupplier;
import org.elasticsearch.common.Randomness;
import org.elasticsearch.common.hash.MessageDigests;

import javax.crypto.AEADBadTagException;
import javax.crypto.Cipher;
import javax.crypto.CipherInputStream;
import javax.crypto.CipherOutputStream;
import javax.crypto.SecretKey;
import javax.crypto.SecretKeyFactory;
import javax.crypto.spec.GCMParameterSpec;
import javax.crypto.spec.PBEKeySpec;
import javax.crypto.spec.SecretKeySpec;
import java.io.ByteArrayInputStream;
import java.io.ByteArrayOutputStream;
import java.io.DataInputStream;
import java.io.DataOutputStream;
import java.io.EOFException;
import java.io.IOException;
import java.io.InputStream;
import java.nio.ByteBuffer;
import java.nio.CharBuffer;
import java.nio.charset.StandardCharsets;
import java.nio.file.AccessDeniedException;
import java.nio.file.Files;
import java.nio.file.LinkOption;
import java.nio.file.Path;
import java.nio.file.StandardCopyOption;
import java.nio.file.attribute.PosixFileAttributeView;
import java.nio.file.attribute.PosixFilePermissions;
import java.security.GeneralSecurityException;
import java.security.KeyStore;
import java.security.SecureRandom;
import java.util.Arrays;
import java.util.Base64;
import java.util.Enumeration;
import java.util.HashMap;
import java.util.HashSet;
import java.util.Locale;
import java.util.Map;
import java.util.Set;
import java.util.regex.Pattern;

/**
 * A disk based container for sensitive settings in Elasticsearch.
 *
 * Loading a keystore has 2 phases. First, call {@link #load(Path)}. Then call
 * {@link #decrypt(char[])} with the keystore password, or an empty char array if
 * {@link #hasPassword()} is {@code false}.  Loading and decrypting should happen
 * in a single thread. Once decrypted, settings may be read in multiple threads.
 */
public class KeyStoreWrapper implements SecureSettings {

    /** Arbitrarily chosen maximum passphrase length */
    public static final int MAX_PASSPHRASE_LENGTH = 128;

    /** An identifier for the type of data that may be stored in a keystore entry. */
    private enum EntryType {
        STRING,
        FILE
    }

    /** An entry in the keystore. The bytes are opaque and interpreted based on the entry type. */
    private static class Entry {
        final byte[] bytes;
        final byte[] sha256Digest;

        Entry(byte[] bytes) {
            this.bytes = bytes;
            this.sha256Digest = MessageDigests.sha256().digest(bytes);
        }
    }

    /**
     * A regex for the valid characters that a setting name in the keystore may use.
     */
    private static final Pattern ALLOWED_SETTING_NAME = Pattern.compile("[A-Za-z0-9_\\-.]+");

    public static final Setting<SecureString> SEED_SETTING = SecureSetting.secureString("keystore.seed", null);

    /** Characters that may be used in the bootstrap seed setting added to all keystores. */
    private static final char[] SEED_CHARS = ("ABCDEFGHIJKLMNOPQRSTUVWXYZabcdefghijklmnopqrstuvwxyz0123456789" +
        "~!@#$%^&*-_=+?").toCharArray();

    /** The name of the keystore file to read and write. */
    public static final String KEYSTORE_FILENAME = "elasticsearch.keystore";

    /** The version of the metadata written before the keystore data. */
    static final int FORMAT_VERSION = 4;

    /** The oldest metadata format version that can be read. */
    private static final int MIN_FORMAT_VERSION = 1;

    /** The algorithm used to derive the cipher key from a password. */
    private static final String KDF_ALGO = "PBKDF2WithHmacSHA512";

    /** The number of iterations to derive the cipher key. */
    private static final int KDF_ITERS = 10000;

    /**
     * The number of bits for the cipher key.
     *
     * Note: The Oracle JDK 8 ships with a limited JCE policy that restricts key length for AES to 128 bits.
     * This can be increased to 256 bits once minimum java 9 is the minimum java version.
     * See http://www.oracle.com/technetwork/java/javase/terms/readme/jdk9-readme-3852447.html#jce
     * */
    private static final int CIPHER_KEY_BITS = 128;

    /** The number of bits for the GCM tag. */
    private static final int GCM_TAG_BITS = 128;

    /** The cipher used to encrypt the keystore data. */
    private static final String CIPHER_ALGO = "AES";

    /** The mode used with the cipher algorithm. */
    private static final String CIPHER_MODE = "GCM";

    /** The padding used with the cipher algorithm. */
    private static final String CIPHER_PADDING = "NoPadding";

    // format version changelog:
    // 1: initial version, ES 5.3
    // 2: file setting, ES 5.4
    // 3: FIPS compliant algos, ES 6.3
    // 4: remove distinction between string/files, ES 6.8/7.1

    /** The metadata format version used to read the current keystore wrapper. */
    private final int formatVersion;

    /** True iff the keystore has a password needed to read. */
    private final boolean hasPassword;

    /** The raw bytes of the encrypted keystore. */
    private final byte[] dataBytes;

    /** The decrypted secret data. See {@link #decrypt(char[])}. */
    private final SetOnce<Map<String, Entry>> entries = new SetOnce<>();
    private volatile boolean closed;

    private KeyStoreWrapper(int formatVersion, boolean hasPassword, byte[] dataBytes) {
        this.formatVersion = formatVersion;
        this.hasPassword = hasPassword;
        this.dataBytes = dataBytes;
    }

    /**
     * Get the metadata format version for the keystore
     **/
    public int getFormatVersion() {
        return formatVersion;
    }

    /** Returns a path representing the ES keystore in the given config dir. */
    public static Path keystorePath(Path configDir) {
        return configDir.resolve(KEYSTORE_FILENAME);
    }

    /** Constructs a new keystore with the given password. */
    public static KeyStoreWrapper create() {
        KeyStoreWrapper wrapper = new KeyStoreWrapper(FORMAT_VERSION, false, null);
        wrapper.entries.set(new HashMap<>());
        addBootstrapSeed(wrapper);
        return wrapper;
    }

    /** Add the bootstrap seed setting, which may be used as a unique, secure, random value by the node */
    public static void addBootstrapSeed(KeyStoreWrapper wrapper) {
        assert wrapper.getSettingNames().contains(SEED_SETTING.getKey()) == false;
        SecureRandom random = Randomness.createSecure();
        int passwordLength = 20; // Generate 20 character passwords
        char[] characters = new char[passwordLength];
        for (int i = 0; i < passwordLength; ++i) {
            characters[i] = SEED_CHARS[random.nextInt(SEED_CHARS.length)];
        }
        wrapper.setString(SEED_SETTING.getKey(), characters);
        Arrays.fill(characters, (char)0);
    }

    public static KeyStoreWrapper bootstrap(Path configDir, CheckedSupplier<SecureString, Exception> passwordSupplier) throws Exception {
        KeyStoreWrapper keystore = KeyStoreWrapper.load(configDir);

        SecureString password;
        if (keystore != null && keystore.hasPassword()) {
            password = passwordSupplier.get();
        } else {
            password = new SecureString(new char[0]);
        }

        try (password) {
            if (keystore == null) {
                final KeyStoreWrapper keyStoreWrapper = KeyStoreWrapper.create();
                keyStoreWrapper.save(configDir, new char[0]);
                return keyStoreWrapper;
            } else {
                keystore.decrypt(password.getChars());
                KeyStoreWrapper.upgrade(keystore, configDir, password.getChars());
            }
        }
        return keystore;
    }

    /**
     * Loads information about the Elasticsearch keystore from the provided config directory.
     *
     * {@link #decrypt(char[])} must be called before reading or writing any entries.
     * Returns {@code null} if no keystore exists.
     */
    public static KeyStoreWrapper load(Path configDir) throws IOException {
        Path keystoreFile = keystorePath(configDir);
        if (Files.exists(keystoreFile) == false) {
            return null;
        }

        Directory directory = new NIOFSDirectory(configDir);
        try (IndexInput indexInput = directory.openInput(KEYSTORE_FILENAME, IOContext.READONCE)) {
            ChecksumIndexInput input = new BufferedChecksumIndexInput(indexInput);
            final int formatVersion;
            try {
                formatVersion = CodecUtil.checkHeader(input, KEYSTORE_FILENAME, MIN_FORMAT_VERSION, FORMAT_VERSION);
            } catch (IndexFormatTooOldException e) {
                throw new IllegalStateException("The Elasticsearch keystore [" + keystoreFile + "] format is too old. " +
                    "You should delete and recreate it in order to upgrade.", e);
            } catch (IndexFormatTooNewException e) {
                throw new IllegalStateException("The Elasticsearch keystore [" + keystoreFile + "] format is too new. " +
                    "Are you trying to downgrade? You should delete and recreate it in order to downgrade.", e);
            }
            byte hasPasswordByte = input.readByte();
            boolean hasPassword = hasPasswordByte == 1;
            if (hasPassword == false && hasPasswordByte != 0) {
                throw new IllegalStateException("hasPassword boolean is corrupt: "
                    + String.format(Locale.ROOT, "%02x", hasPasswordByte));
            }

            if (formatVersion <= 2) {
                String type = input.readString();
                if (type.equals("PKCS12") == false) {
                    throw new IllegalStateException("Corrupted legacy keystore string encryption algorithm");
                }

                final String stringKeyAlgo = input.readString();
                if (stringKeyAlgo.equals("PBE") == false) {
                    throw new IllegalStateException("Corrupted legacy keystore string encryption algorithm");
                }
                if (formatVersion == 2) {
                    final String fileKeyAlgo = input.readString();
                    if (fileKeyAlgo.equals("PBE") == false) {
                        throw new IllegalStateException("Corrupted legacy keystore file encryption algorithm");
                    }
                }
            }

            final byte[] dataBytes;
            if (formatVersion == 2) {
                // For v2 we had a map of strings containing the types for each setting. In v3 this map is now
                // part of the encrypted bytes. Unfortunately we cannot seek backwards with checksum input, so
                // we cannot just read the map and find out how long it is. So instead we read the map and
                // store it back using java's builtin DataOutput in a byte array, along with the actual keystore bytes
                Map<String, String> settingTypes = input.readMapOfStrings();
                ByteArrayOutputStream bytes = new ByteArrayOutputStream();
                try (DataOutputStream output = new DataOutputStream(bytes)) {
                    output.writeInt(settingTypes.size());
                    for (Map.Entry<String, String> entry : settingTypes.entrySet()) {
                        output.writeUTF(entry.getKey());
                        output.writeUTF(entry.getValue());
                    }
                    int keystoreLen = input.readInt();
                    byte[] keystoreBytes = new byte[keystoreLen];
                    input.readBytes(keystoreBytes, 0, keystoreLen);
                    output.write(keystoreBytes);
                }
                dataBytes = bytes.toByteArray();
            } else {
                int dataBytesLen = input.readInt();
                dataBytes = new byte[dataBytesLen];
                input.readBytes(dataBytes, 0, dataBytesLen);
            }

            CodecUtil.checkFooter(input);
            return new KeyStoreWrapper(formatVersion, hasPassword, dataBytes);
        }
    }

    /** Upgrades the format of the keystore, if necessary. */
    public static void upgrade(KeyStoreWrapper wrapper, Path configDir, char[] password) throws Exception {
        if (wrapper.getFormatVersion() == FORMAT_VERSION && wrapper.getSettingNames().contains(SEED_SETTING.getKey())) {
            return;
        }
        // add keystore.seed if necessary
        if (wrapper.getSettingNames().contains(SEED_SETTING.getKey()) == false) {
            addBootstrapSeed(wrapper);
        }
        wrapper.save(configDir, password);
    }

    @Override
    public boolean isLoaded() {
        return entries.get() != null;
    }

    /** Return true iff calling {@link #decrypt(char[])} requires a non-empty password. */
    public boolean hasPassword() {
        return hasPassword;
    }

    private Cipher createCipher(int opmode, char[] password, byte[] salt, byte[] iv) throws GeneralSecurityException {
        PBEKeySpec keySpec = new PBEKeySpec(password, salt, KDF_ITERS, CIPHER_KEY_BITS);
        SecretKeyFactory keyFactory = SecretKeyFactory.getInstance(KDF_ALGO);
        SecretKey secretKey;
        try {
            secretKey = keyFactory.generateSecret(keySpec);
        } catch (Error e) {
            // Security Providers might throw a subclass of Error in FIPS 140 mode, if some prerequisite like
            // salt, iv, or password length is not met. We catch this because we don't want the JVM to exit.
            throw new GeneralSecurityException("Error generating an encryption key from the provided password", e);
        }
        SecretKeySpec secret = new SecretKeySpec(secretKey.getEncoded(), CIPHER_ALGO);

        GCMParameterSpec spec = new GCMParameterSpec(GCM_TAG_BITS, iv);
        Cipher cipher = Cipher.getInstance(CIPHER_ALGO + "/" + CIPHER_MODE + "/" + CIPHER_PADDING);
        cipher.init(opmode, secret, spec);
        cipher.updateAAD(salt);
        return cipher;
    }

    /**
     * Decrypts the underlying keystore data.
     *
     * This may only be called once.
     */
    public void decrypt(char[] password) throws GeneralSecurityException, IOException {
        if (entries.get() != null) {
            throw new IllegalStateException("Keystore has already been decrypted");
        }
        if (formatVersion <= 2) {
            decryptLegacyEntries();
            if (password.length != 0) {
                throw new IllegalArgumentException("Keystore format does not accept non-empty passwords");
            }
            return;
        }

        final byte[] salt;
        final byte[] iv;
        final byte[] encryptedBytes;
        try (ByteArrayInputStream bytesStream = new ByteArrayInputStream(dataBytes);
             DataInputStream input = new DataInputStream(bytesStream)) {
            int saltLen = input.readInt();
            salt = new byte[saltLen];
            input.readFully(salt);
            int ivLen = input.readInt();
            iv = new byte[ivLen];
            input.readFully(iv);
            int encryptedLen = input.readInt();
            encryptedBytes = new byte[encryptedLen];
            input.readFully(encryptedBytes);
            if (input.read() != -1) {
                throw new SecurityException("Keystore has been corrupted or tampered with");
            }
        } catch (EOFException e) {
            throw new SecurityException("Keystore has been corrupted or tampered with", e);
        }

        Cipher cipher = createCipher(Cipher.DECRYPT_MODE, password, salt, iv);
        try (ByteArrayInputStream bytesStream = new ByteArrayInputStream(encryptedBytes);
             CipherInputStream cipherStream = new CipherInputStream(bytesStream, cipher);
             DataInputStream input = new DataInputStream(cipherStream)) {
            entries.set(new HashMap<>());
            int numEntries = input.readInt();
            while (numEntries-- > 0) {
                String setting = input.readUTF();
                if (formatVersion == 3) {
                    // legacy, the keystore format would previously store the entry type
                    input.readUTF();
                }
                int entrySize = input.readInt();
                byte[] entryBytes = new byte[entrySize];
                input.readFully(entryBytes);
                entries.get().put(setting, new Entry(entryBytes));
            }
            if (input.read() != -1) {
                throw new SecurityException("Keystore has been corrupted or tampered with");
            }
        } catch (IOException e) {
            if (e.getCause() instanceof AEADBadTagException) {
                throw new SecurityException("Provided keystore password was incorrect", e);
            }
            throw new SecurityException("Keystore has been corrupted or tampered with", e);
        }
    }

    /** Encrypt the keystore entries and return the encrypted data. */
    private byte[] encrypt(char[] password, byte[] salt, byte[] iv) throws GeneralSecurityException, IOException {
        assert isLoaded();

        ByteArrayOutputStream bytes = new ByteArrayOutputStream();
        Cipher cipher = createCipher(Cipher.ENCRYPT_MODE, password, salt, iv);
        try (CipherOutputStream cipherStream = new CipherOutputStream(bytes, cipher);
             DataOutputStream output = new DataOutputStream(cipherStream)) {
            output.writeInt(entries.get().size());
            for (Map.Entry<String, Entry> mapEntry : entries.get().entrySet()) {
                output.writeUTF(mapEntry.getKey());
                byte[] entryBytes = mapEntry.getValue().bytes;
                output.writeInt(entryBytes.length);
                output.write(entryBytes);
            }
        }
        return bytes.toByteArray();
    }

    private void decryptLegacyEntries() throws GeneralSecurityException, IOException {
        // v1 and v2 keystores never had passwords actually used, so we always use an empty password
        KeyStore keystore = KeyStore.getInstance("PKCS12");
        Map<String, EntryType> settingTypes = new HashMap<>();
        ByteArrayInputStream inputBytes = new ByteArrayInputStream(dataBytes);
        try (DataInputStream input = new DataInputStream(inputBytes)) {
            // first read the setting types map
            if (formatVersion == 2) {
                int numSettings = input.readInt();
                for (int i = 0; i < numSettings; ++i) {
                    String key = input.readUTF();
                    String value = input.readUTF();
                    settingTypes.put(key, EntryType.valueOf(value));
                }
            }
            // then read the actual keystore
            keystore.load(input, "".toCharArray());
        }

        // verify the settings metadata matches the keystore entries
        Enumeration<String> aliases = keystore.aliases();
        if (formatVersion == 1) {
            while (aliases.hasMoreElements()) {
                settingTypes.put(aliases.nextElement(), EntryType.STRING);
            }
        } else {
            // verify integrity: keys in keystore match what the metadata thinks exist
            Set<String> expectedSettings = new HashSet<>(settingTypes.keySet());
            while (aliases.hasMoreElements()) {
                String settingName = aliases.nextElement();
                if (expectedSettings.remove(settingName) == false) {
                    throw new SecurityException("Keystore has been corrupted or tampered with");
                }
            }
            if (expectedSettings.isEmpty() == false) {
                throw new SecurityException("Keystore has been corrupted or tampered with");
            }
        }

        // fill in the entries now that we know all the types to expect
        this.entries.set(new HashMap<>());
        SecretKeyFactory keyFactory = SecretKeyFactory.getInstance("PBE");
        KeyStore.PasswordProtection password = new KeyStore.PasswordProtection("".toCharArray());

        for (Map.Entry<String, EntryType> settingEntry : settingTypes.entrySet()) {
            String setting = settingEntry.getKey();
            EntryType settingType = settingEntry.getValue();
            KeyStore.SecretKeyEntry keystoreEntry = (KeyStore.SecretKeyEntry) keystore.getEntry(setting, password);
            PBEKeySpec keySpec = (PBEKeySpec) keyFactory.getKeySpec(keystoreEntry.getSecretKey(), PBEKeySpec.class);
            char[] chars = keySpec.getPassword();
            keySpec.clearPassword();

            final byte[] bytes;
            if (settingType == EntryType.STRING) {
                ByteBuffer byteBuffer = StandardCharsets.UTF_8.encode(CharBuffer.wrap(chars));
                bytes = Arrays.copyOfRange(byteBuffer.array(), byteBuffer.position(), byteBuffer.limit());
                Arrays.fill(byteBuffer.array(), (byte)0);
            } else {
                assert settingType == EntryType.FILE;
                // The PBE keyspec gives us chars, we convert to bytes
                byte[] tmpBytes = new byte[chars.length];
                for (int i = 0; i < tmpBytes.length; ++i) {
                    tmpBytes[i] = (byte)chars[i]; // PBE only stores the lower 8 bits, so this narrowing is ok
                }
                bytes = Base64.getDecoder().decode(tmpBytes);
                Arrays.fill(tmpBytes, (byte)0);
            }
            Arrays.fill(chars, '\0');

            entries.get().put(setting, new Entry(bytes));
        }
    }

    /** Write the keystore to the given config directory. */
    public synchronized void save(Path configDir, char[] password) throws Exception {
        save(configDir, password, true);
    }

    public synchronized void save(Path configDir, char[] password, boolean preservePermissions) throws Exception {
        ensureOpen();

        Directory directory = new NIOFSDirectory(configDir);
        // write to tmp file first, then overwrite
        String tmpFile = KEYSTORE_FILENAME + ".tmp";
        Path keystoreTempFile = configDir.resolve(tmpFile);
        try (IndexOutput output = directory.createOutput(tmpFile, IOContext.DEFAULT)) {
            CodecUtil.writeHeader(output, KEYSTORE_FILENAME, FORMAT_VERSION);
            output.writeByte(password.length == 0 ? (byte)0 : (byte)1);

            // new cipher params
            SecureRandom random = Randomness.createSecure();
            // use 64 bytes salt, which surpasses that recommended by OWASP
            // see https://www.owasp.org/index.php/Password_Storage_Cheat_Sheet
            byte[] salt = new byte[64];
            random.nextBytes(salt);
            // use 96 bits (12 bytes) for IV as recommended by NIST
            // see http://nvlpubs.nist.gov/nistpubs/Legacy/SP/nistspecialpublication800-38d.pdf section 5.2.1.1
            byte[] iv = new byte[12];
            random.nextBytes(iv);
            // encrypted data
            byte[] encryptedBytes = encrypt(password, salt, iv);

            // size of data block
            output.writeInt(4 + salt.length + 4 + iv.length + 4 + encryptedBytes.length);

            output.writeInt(salt.length);
            output.writeBytes(salt, salt.length);
            output.writeInt(iv.length);
            output.writeBytes(iv, iv.length);
            output.writeInt(encryptedBytes.length);
            output.writeBytes(encryptedBytes, encryptedBytes.length);

            CodecUtil.writeFooter(output);

        } catch (final AccessDeniedException e) {
            final String message = String.format(
                Locale.ROOT,
                "unable to create temporary keystore at [%s], write permissions required for [%s] or run [elasticsearch-keystore upgrade]",
                keystoreTempFile,
                configDir);
            Files.deleteIfExists(keystoreTempFile);
            throw new UserException(ExitCodes.CONFIG, message, e);
        } catch (final Exception e) {
            try {
                Files.deleteIfExists(keystoreTempFile);
            } catch (Exception ex) {
                e.addSuppressed(e);
            }
            throw e;
        }

        Path keystoreFile = keystorePath(configDir);
<<<<<<< HEAD
        // check that replace doesn't change the owner
        if (Files.exists(keystoreFile, LinkOption.NOFOLLOW_LINKS) &&
                false == Files.getOwner(keystoreTempFile, LinkOption.NOFOLLOW_LINKS).equals(Files.getOwner(keystoreFile,
                        LinkOption.NOFOLLOW_LINKS))) {
            Files.deleteIfExists(keystoreTempFile);
            final String message = String.format(
                    Locale.ROOT,
                    "will not overwrite keystore at [%s], because this incurs changing the file owner",
                    keystoreFile,
                    configDir);
            throw new UserException(ExitCodes.CONFIG, message);
        }
        PosixFileAttributeView attrs = Files.getFileAttributeView(keystoreTempFile, PosixFileAttributeView.class);
        if (attrs != null) {
            // don't rely on umask: ensure the keystore has minimal permissions
            attrs.setPermissions(PosixFilePermissions.fromString("rw-rw----"));
=======
        if (preservePermissions) {
            try {
                // check that replace doesn't change the owner
                if (Files.exists(keystoreFile, LinkOption.NOFOLLOW_LINKS) &&
                        false == Files.getOwner(keystoreTempFile, LinkOption.NOFOLLOW_LINKS).equals(Files.getOwner(keystoreFile,
                                LinkOption.NOFOLLOW_LINKS))) {
                    String message = String.format(
                            Locale.ROOT,
                            "will not overwrite keystore at [%s], because this incurs changing the file owner",
                            keystoreFile);
                    throw new UserException(ExitCodes.CONFIG, message);
                }
                PosixFileAttributeView attrs = Files.getFileAttributeView(keystoreTempFile, PosixFileAttributeView.class);
                if (attrs != null) {
                    // don't rely on umask: ensure the keystore has minimal permissions
                    attrs.setPermissions(PosixFilePermissions.fromString("rw-rw----"));
                }
            } catch (Exception e) {
                try {
                    Files.deleteIfExists(keystoreTempFile);
                } catch (Exception ex) {
                    e.addSuppressed(ex);
                }
                throw e;
            }
        }

        try {
            Files.move(keystoreTempFile, keystoreFile, StandardCopyOption.REPLACE_EXISTING, StandardCopyOption.ATOMIC_MOVE);
        } catch (Exception e) {
            try {
                Files.deleteIfExists(keystoreTempFile);
            } catch (Exception ex) {
                e.addSuppressed(ex);
            }
            throw e;
>>>>>>> 8c09fc8f
        }
        Files.move(keystoreTempFile, keystoreFile, StandardCopyOption.REPLACE_EXISTING, StandardCopyOption.ATOMIC_MOVE);
    }

    /**
     * It is possible to retrieve the setting names even if the keystore is closed.
     * This allows {@link SecureSetting} to correctly determine that a entry exists even though it cannot be read. Thus attempting to
     * read a secure setting after the keystore is closed will generate a "keystore is closed" exception rather than using the fallback
     * setting.
     */
    @Override
    public Set<String> getSettingNames() {
        assert entries.get() != null : "Keystore is not loaded";
        return entries.get().keySet();
    }

    // TODO: make settings accessible only to code that registered the setting
    @Override
    public synchronized SecureString getString(String setting) {
        ensureOpen();
        Entry entry = entries.get().get(setting);
        ByteBuffer byteBuffer = ByteBuffer.wrap(entry.bytes);
        CharBuffer charBuffer = StandardCharsets.UTF_8.decode(byteBuffer);
        return new SecureString(Arrays.copyOfRange(charBuffer.array(), charBuffer.position(), charBuffer.limit()));
    }

    @Override
    public synchronized InputStream getFile(String setting) {
        ensureOpen();
        Entry entry = entries.get().get(setting);
        return new ByteArrayInputStream(entry.bytes);
    }

    /**
     * Returns the SHA256 digest for the setting's value, even after {@code #close()} has been called. The setting must exist. The digest is
     * used to check for value changes without actually storing the value.
     */
    @Override
    public byte[] getSHA256Digest(String setting) {
        assert entries.get() != null : "Keystore is not loaded";
        Entry entry = entries.get().get(setting);
        return entry.sha256Digest;
    }

    /**
     * Ensure the given setting name is allowed.
     *
     * @throws IllegalArgumentException if the setting name is not valid
     */
    public static void validateSettingName(String setting) {
        if (ALLOWED_SETTING_NAME.matcher(setting).matches() == false) {
            throw new IllegalArgumentException("Setting name [" + setting + "] does not match the allowed setting name pattern ["
                + ALLOWED_SETTING_NAME.pattern() + "]");
        }
    }

    /**
     * Set a string setting.
     */
    public synchronized void setString(String setting, char[] value) {
        ensureOpen();
        validateSettingName(setting);

        ByteBuffer byteBuffer = StandardCharsets.UTF_8.encode(CharBuffer.wrap(value));
        byte[] bytes = Arrays.copyOfRange(byteBuffer.array(), byteBuffer.position(), byteBuffer.limit());
        Entry oldEntry = entries.get().put(setting, new Entry(bytes));
        if (oldEntry != null) {
            Arrays.fill(oldEntry.bytes, (byte)0);
        }
    }

    /**
     * Set a file setting.
     */
    synchronized void setFile(String setting, byte[] bytes) {
        ensureOpen();
        validateSettingName(setting);

        Entry oldEntry = entries.get().put(setting, new Entry(Arrays.copyOf(bytes, bytes.length)));
        if (oldEntry != null) {
            Arrays.fill(oldEntry.bytes, (byte)0);
        }
    }

    /**
     * Remove the given setting from the keystore.
     */
    void remove(String setting) {
        ensureOpen();
        Entry oldEntry = entries.get().remove(setting);
        if (oldEntry != null) {
            Arrays.fill(oldEntry.bytes, (byte)0);
        }
    }

    private void ensureOpen() {
        if (closed) {
            throw new IllegalStateException("Keystore is closed");
        }
        assert isLoaded() : "Keystore is not loaded";
    }

    @Override
    public synchronized void close() {
        this.closed = true;
        if (null != entries.get() && entries.get().isEmpty() == false) {
            for (Entry entry : entries.get().values()) {
                Arrays.fill(entry.bytes, (byte) 0);
            }
        }
    }
}<|MERGE_RESOLUTION|>--- conflicted
+++ resolved
@@ -550,7 +550,6 @@
                 "unable to create temporary keystore at [%s], write permissions required for [%s] or run [elasticsearch-keystore upgrade]",
                 keystoreTempFile,
                 configDir);
-            Files.deleteIfExists(keystoreTempFile);
             throw new UserException(ExitCodes.CONFIG, message, e);
         } catch (final Exception e) {
             try {
@@ -562,24 +561,6 @@
         }
 
         Path keystoreFile = keystorePath(configDir);
-<<<<<<< HEAD
-        // check that replace doesn't change the owner
-        if (Files.exists(keystoreFile, LinkOption.NOFOLLOW_LINKS) &&
-                false == Files.getOwner(keystoreTempFile, LinkOption.NOFOLLOW_LINKS).equals(Files.getOwner(keystoreFile,
-                        LinkOption.NOFOLLOW_LINKS))) {
-            Files.deleteIfExists(keystoreTempFile);
-            final String message = String.format(
-                    Locale.ROOT,
-                    "will not overwrite keystore at [%s], because this incurs changing the file owner",
-                    keystoreFile,
-                    configDir);
-            throw new UserException(ExitCodes.CONFIG, message);
-        }
-        PosixFileAttributeView attrs = Files.getFileAttributeView(keystoreTempFile, PosixFileAttributeView.class);
-        if (attrs != null) {
-            // don't rely on umask: ensure the keystore has minimal permissions
-            attrs.setPermissions(PosixFilePermissions.fromString("rw-rw----"));
-=======
         if (preservePermissions) {
             try {
                 // check that replace doesn't change the owner
@@ -616,9 +597,7 @@
                 e.addSuppressed(ex);
             }
             throw e;
->>>>>>> 8c09fc8f
-        }
-        Files.move(keystoreTempFile, keystoreFile, StandardCopyOption.REPLACE_EXISTING, StandardCopyOption.ATOMIC_MOVE);
+        }
     }
 
     /**
