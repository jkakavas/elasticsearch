/*
 * Copyright Elasticsearch B.V. and/or licensed to Elasticsearch B.V. under one
 * or more contributor license agreements. Licensed under the Elastic License
 * 2.0 and the Server Side Public License, v 1; you may not use this file except
 * in compliance with, at your election, the Elastic License 2.0 or the Server
 * Side Public License, v 1.
 */

package org.elasticsearch.packaging.test;

import org.apache.http.client.fluent.Request;
import org.elasticsearch.packaging.util.Distribution;
import org.elasticsearch.packaging.util.FileUtils;
import org.elasticsearch.packaging.util.Installation;
import org.elasticsearch.packaging.util.Platforms;
import org.elasticsearch.packaging.util.ServerUtils;
import org.elasticsearch.packaging.util.Shell;
import org.elasticsearch.packaging.util.Shell.Result;
import org.junit.BeforeClass;

import java.nio.file.Files;
import java.nio.file.Path;
import java.nio.file.Paths;
import java.util.List;
<<<<<<< HEAD
=======
import java.util.Locale;
>>>>>>> cff383f2
import java.util.stream.Collectors;
import java.util.stream.Stream;

import static java.nio.file.StandardOpenOption.APPEND;
import static java.nio.file.StandardOpenOption.CREATE;
import static java.nio.file.StandardOpenOption.TRUNCATE_EXISTING;
import static org.elasticsearch.packaging.util.Archives.ARCHIVE_OWNER;
import static org.elasticsearch.packaging.util.Archives.installArchive;
import static org.elasticsearch.packaging.util.Archives.verifyArchiveInstallation;
import static org.elasticsearch.packaging.util.FileExistenceMatchers.fileExists;
import static org.elasticsearch.packaging.util.FileUtils.append;
import static org.elasticsearch.packaging.util.FileUtils.mv;
import static org.elasticsearch.packaging.util.FileUtils.rm;
import static org.hamcrest.CoreMatchers.containsString;
import static org.hamcrest.CoreMatchers.equalTo;
import static org.hamcrest.CoreMatchers.is;
import static org.hamcrest.CoreMatchers.not;
import static org.hamcrest.Matchers.emptyString;
import static org.hamcrest.Matchers.startsWith;
import static org.junit.Assume.assumeThat;
import static org.junit.Assume.assumeTrue;

public class ArchiveTests extends PackagingTestCase {

    @BeforeClass
    public static void filterDistros() {
        assumeTrue("only archives", distribution.isArchive());
    }

    private static String superuser = "test_superuser";
    private static String superuserPassword = "test_superuser";

    public void test10Install() throws Exception {
        installation = installArchive(sh, distribution());
        verifyArchiveInstallation(installation, distribution());
<<<<<<< HEAD
        Result result = sh.run(
            installation.executables().usersTool + " useradd " + superuser + " -p " + superuserPassword + " -r " + "superuser"
        );
        assumeTrue(result.isSuccess());
=======
        setFileSuperuser("test_superuser", "test_superuser_password");
        // See https://bugs.openjdk.java.net/browse/JDK-8267701. In short, when generating PKCS#12 keystores in JDK 12 and later
        // the MAC algorithm used for integrity protection is incompatible with any previous JDK version. This affects us as we generate
        // PKCS12 keystores on startup ( with the bundled JDK ) but we also need to run certain tests with a JDK other than the bundled
        // one, and we still use JDK11 for that.
        // We're manually setting the HMAC algorithm to something that is compatible with previous versions here. Moving forward, when
        // min compat JDK is JDK17, we can remove this hack and use the standard security properties file.
        final Path jdkSecurityProperties = installation.bundledJdk.resolve("conf").resolve("security").resolve("java.security");
        List<String> lines;
        try (Stream<String> allLines = Files.readAllLines(jdkSecurityProperties).stream()) {
            lines = allLines.filter(s -> s.startsWith("#keystore.pkcs12.macAlgorithm") == false)
                .filter(s -> s.startsWith("#keystore.pkcs12.macIterationCount") == false)
                .collect(Collectors.toList());
        }
        lines.add("keystore.pkcs12.macAlgorithm = HmacPBESHA1");
        lines.add("keystore.pkcs12.macIterationCount = 100000");
        Files.write(jdkSecurityProperties, lines, TRUNCATE_EXISTING);
>>>>>>> cff383f2
    }

    public void test20PluginsListWithNoPlugins() throws Exception {
        final Installation.Executables bin = installation.executables();
        final Result r = bin.pluginTool.run("list");

        assertThat(r.stdout, emptyString());
    }

    public void test30MissingBundledJdk() throws Exception {
        final Installation.Executables bin = installation.executables();
        sh.getEnv().remove("ES_JAVA_HOME");

        final Path relocatedJdk = installation.bundledJdk.getParent().resolve("jdk.relocated");

        try {
            if (distribution().hasJdk) {
                mv(installation.bundledJdk, relocatedJdk);
            }
            // ask for elasticsearch version to quickly exit if java is actually found (ie test failure)
            final Result runResult = sh.runIgnoreExitCode(bin.elasticsearch.toString() + " -V");
            assertThat(runResult.exitCode, is(1));
            assertThat(runResult.stderr, containsString("could not find java in bundled JDK"));
        } finally {
            if (distribution().hasJdk) {
                mv(relocatedJdk, installation.bundledJdk);
            }
        }
    }

    public void test31BadJavaHome() throws Exception {
        final Installation.Executables bin = installation.executables();
        sh.getEnv().put("ES_JAVA_HOME", "doesnotexist");

        // ask for elasticsearch version to quickly exit if java is actually found (ie test failure)
        final Result runResult = sh.runIgnoreExitCode(bin.elasticsearch.toString() + " -V");
        assertThat(runResult.exitCode, is(1));
        assertThat(runResult.stderr, containsString("could not find java in ES_JAVA_HOME"));
    }

    public void test32SpecialCharactersInJdkPath() throws Exception {
        final Installation.Executables bin = installation.executables();
        assumeTrue("Only run this test when we know where the JDK is.", distribution().hasJdk);

        final Path relocatedJdk = installation.bundledJdk.getParent().resolve("a (special) path");
        sh.getEnv().put("ES_JAVA_HOME", relocatedJdk.toString());

        try {
            mv(installation.bundledJdk, relocatedJdk);
            // ask for elasticsearch version to avoid starting the app
            final Result runResult = sh.run(bin.elasticsearch.toString() + " -V");
            assertThat(runResult.stdout, startsWith("Version: "));
        } finally {
            mv(relocatedJdk, installation.bundledJdk);
        }
    }

    public void test40AutoconfigurationNotTriggeredWhenNodeIsMeantToJoinExistingCluster() throws Exception {
        // auto-config requires that the archive owner and the process user be the same,
        Platforms.onWindows(() -> sh.chown(installation.config, installation.getOwner()));
        FileUtils.assertPathsDoNotExist(installation.data);
        ServerUtils.addSettingToExistingConfiguration(installation, "discovery.seed_hosts", "[\"127.0.0.1:9300\"]");
        startElasticsearch();
        verifySecurityNotAutoConfigured(installation);
        stopElasticsearch();
        ServerUtils.removeSettingFromExistingConfiguration(installation, "discovery.seed_hosts");
        Platforms.onWindows(() -> sh.chown(installation.config));
        FileUtils.rm(installation.data);
    }

    public void test41AutoconfigurationNotTriggeredWhenNodeCannotContainData() throws Exception {
        // auto-config requires that the archive owner and the process user be the same
        Platforms.onWindows(() -> sh.chown(installation.config, installation.getOwner()));
        ServerUtils.addSettingToExistingConfiguration(installation, "node.roles", "[\"voting_only\", \"master\"]");
        startElasticsearch();
        verifySecurityNotAutoConfigured(installation);
        stopElasticsearch();
        ServerUtils.removeSettingFromExistingConfiguration(installation, "node.roles");
        Platforms.onWindows(() -> sh.chown(installation.config));
        FileUtils.rm(installation.data);
    }

    public void test42AutoconfigurationNotTriggeredWhenNodeCannotBecomeMaster() throws Exception {
        // auto-config requires that the archive owner and the process user be the same
        Platforms.onWindows(() -> sh.chown(installation.config, installation.getOwner()));
        ServerUtils.addSettingToExistingConfiguration(installation, "node.roles", "[\"ingest\"]");
        startElasticsearch();
        verifySecurityNotAutoConfigured(installation);
        stopElasticsearch();
        ServerUtils.removeSettingFromExistingConfiguration(installation, "node.roles");
        Platforms.onWindows(() -> sh.chown(installation.config));
        FileUtils.rm(installation.data);
    }

    public void test43AutoconfigurationNotTriggeredWhenTlsAlreadyConfigured() throws Exception {
        // auto-config requires that the archive owner and the process user be the same
        Platforms.onWindows(() -> sh.chown(installation.config, installation.getOwner()));
        ServerUtils.addSettingToExistingConfiguration(installation, "xpack.security.http.ssl.enabled", "false");
        startElasticsearch();
        verifySecurityNotAutoConfigured(installation);
        stopElasticsearch();
        ServerUtils.removeSettingFromExistingConfiguration(installation, "xpack.security.http.ssl.enabled");
        Platforms.onWindows(() -> sh.chown(installation.config));
        FileUtils.rm(installation.data);
    }

<<<<<<< HEAD
        startElasticsearch();

        assertThat(installation.logs.resolve("gc.log"), fileExists());
        ServerUtils.runElasticsearchTests(superuser, superuserPassword, ServerUtils.getCaCert(installation));
=======
    public void test44AutoConfigurationNotTriggeredOnNotWriteableConfDir() throws Exception {
        Platforms.onWindows(() -> {
            // auto-config requires that the archive owner and the process user be the same
            sh.chown(installation.config, installation.getOwner());
            // prevent modifications to the config directory
            sh.run(
                String.format(
                    Locale.ROOT,
                    "$ACL = Get-ACL -Path '%s'; "
                        + "$AccessRule = New-Object System.Security.AccessControl.FileSystemAccessRule('%s','Write','Deny'); "
                        + "$ACL.SetAccessRule($AccessRule); "
                        + "$ACL | Set-Acl -Path '%s';",
                    installation.config,
                    installation.getOwner(),
                    installation.config
                )
            );
        });
        Platforms.onLinux(() -> { sh.run("chmod u-w " + installation.config); });
        try {
            startElasticsearch();
            verifySecurityNotAutoConfigured(installation);
            // the node still starts, with Security enabled, but without TLS auto-configured (so only authentication)
            runElasticsearchTests();
            stopElasticsearch();
        } finally {
            Platforms.onWindows(() -> {
                sh.run(
                    String.format(
                        Locale.ROOT,
                        "$ACL = Get-ACL -Path '%s'; "
                            + "$AccessRule = New-Object System.Security.AccessControl.FileSystemAccessRule('%s','Write','Deny'); "
                            + "$ACL.RemoveAccessRule($AccessRule); "
                            + "$ACL | Set-Acl -Path '%s';",
                        installation.config,
                        installation.getOwner(),
                        installation.config
                    )
                );
                sh.chown(installation.config);
            });
            Platforms.onLinux(() -> { sh.run("chmod u+w " + installation.config); });
            FileUtils.rm(installation.data);
        }
    }

    public void test50AutoConfigurationFailsWhenCertificatesNotGenerated() throws Exception {
        // auto-config requires that the archive owner and the process user be the same
        Platforms.onWindows(() -> sh.chown(installation.config, installation.getOwner()));
        FileUtils.assertPathsDoNotExist(installation.data);
        Path tempDir = createTempDir("bc-backup");
        Files.move(
            installation.lib.resolve("tools").resolve("security-cli").resolve("bcprov-jdk15on-1.64.jar"),
            tempDir.resolve("bcprov-jdk15on-1.64.jar")
        );
        Shell.Result result = runElasticsearchStartCommand(null, false, false);
        assertElasticsearchFailure(result, "java.lang.NoClassDefFoundError: org/bouncycastle/asn1/x509/GeneralName", null);
        Files.move(
            tempDir.resolve("bcprov-jdk15on-1.64.jar"),
            installation.lib.resolve("tools").resolve("security-cli").resolve("bcprov-jdk15on-1.64.jar")
        );
        Platforms.onWindows(() -> sh.chown(installation.config));
        FileUtils.rm(tempDir);
    }

    public void test51AutoConfigurationWithPasswordProtectedKeystore() throws Exception {
        /* Windows issue awaits fix: https://github.com/elastic/elasticsearch/issues/49340 */
        assumeTrue("expect command isn't on Windows", distribution.platform != Distribution.Platform.WINDOWS);
        FileUtils.assertPathsDoNotExist(installation.data);
        final Installation.Executables bin = installation.executables();
        final String password = "some-keystore-password";
        Platforms.onLinux(() -> bin.keystoreTool.run("passwd", password + "\n" + password + "\n"));
        Platforms.onWindows(
            () -> {
                sh.run("Invoke-Command -ScriptBlock {echo '" + password + "'; echo '" + password + "'} | " + bin.keystoreTool + " passwd");
            }
        );
        Shell.Result result = runElasticsearchStartCommand("some-wrong-password-here", false, false);
        assertElasticsearchFailure(result, "Provided keystore password was incorrect", null);
        verifySecurityNotAutoConfigured(installation);

        awaitElasticsearchStartup(runElasticsearchStartCommand(password, true, true));
        verifySecurityAutoConfigured(installation);
>>>>>>> cff383f2

        stopElasticsearch();

        // Revert to an empty password for the rest of the tests
        Platforms.onLinux(() -> bin.keystoreTool.run("passwd", password + "\n" + "" + "\n"));
        Platforms.onWindows(
            () -> sh.run("Invoke-Command -ScriptBlock {echo '" + password + "'; echo '" + "" + "'} | " + bin.keystoreTool + " passwd")
        );
    }

    public void test52AutoConfigurationOnWindows() throws Exception {
        assumeTrue(
            "run this in place of test51AutoConfigurationWithPasswordProtectedKeystore on windows",
            distribution.platform == Distribution.Platform.WINDOWS
        );
        sh.chown(installation.config, installation.getOwner());
        FileUtils.assertPathsDoNotExist(installation.data);

        startElasticsearch();
        verifySecurityAutoConfigured(installation);
        stopElasticsearch();
        sh.chown(installation.config);
    }

    public void test60StartAndStop() throws Exception {
        startElasticsearch();
        assertThat(installation.logs.resolve("gc.log"), fileExists());
        runElasticsearchTests();
        stopElasticsearch();
    }

    public void test61EsJavaHomeOverride() throws Exception {
        Platforms.onLinux(() -> {
            String systemJavaHome1 = sh.run("echo $SYSTEM_JAVA_HOME").stdout.trim();
            sh.getEnv().put("ES_JAVA_HOME", systemJavaHome1);
        });
        Platforms.onWindows(() -> {
            final String systemJavaHome1 = sh.run("$Env:SYSTEM_JAVA_HOME").stdout.trim();
            sh.getEnv().put("ES_JAVA_HOME", systemJavaHome1);
        });

        startElasticsearch();
<<<<<<< HEAD
        ServerUtils.runElasticsearchTests(superuser, superuserPassword, ServerUtils.getCaCert(installation));
=======
        runElasticsearchTests();
>>>>>>> cff383f2
        stopElasticsearch();

        String systemJavaHome1 = sh.getEnv().get("ES_JAVA_HOME");
        assertThat(FileUtils.slurpAllLogs(installation.logs, "elasticsearch.log", "*.log.gz"), containsString(systemJavaHome1));
    }

    public void test62JavaHomeIgnored() throws Exception {
        assumeTrue(distribution().hasJdk);
        Platforms.onLinux(() -> {
            String systemJavaHome1 = sh.run("echo $SYSTEM_JAVA_HOME").stdout.trim();
            sh.getEnv().put("JAVA_HOME", systemJavaHome1);
            // ensure that ES_JAVA_HOME is not set for the test
            sh.getEnv().remove("ES_JAVA_HOME");
        });
        Platforms.onWindows(() -> {
            final String systemJavaHome1 = sh.run("$Env:SYSTEM_JAVA_HOME").stdout.trim();
            sh.getEnv().put("JAVA_HOME", systemJavaHome1);
            // ensure that ES_JAVA_HOME is not set for the test
            sh.getEnv().remove("ES_JAVA_HOME");
        });

        final Installation.Executables bin = installation.executables();
        final Result runResult = sh.run(bin.elasticsearch.toString() + " -V");
        assertThat(runResult.stderr, containsString("warning: ignoring JAVA_HOME=" + systemJavaHome + "; using bundled JDK"));

        startElasticsearch();
<<<<<<< HEAD
        ServerUtils.runElasticsearchTests(superuser, superuserPassword, ServerUtils.getCaCert(installation));
=======
        runElasticsearchTests();
>>>>>>> cff383f2
        stopElasticsearch();

        // if the JDK started with the bundled JDK then we know that JAVA_HOME was ignored
        String bundledJdk = installation.bundledJdk.toString();
        assertThat(FileUtils.slurpAllLogs(installation.logs, "elasticsearch.log", "*.log.gz"), containsString(bundledJdk));
    }

    public void test63BundledJdkRemoved() throws Exception {
        assumeThat(distribution().hasJdk, is(true));

        Path relocatedJdk = installation.bundledJdk.getParent().resolve("jdk.relocated");
        try {
            mv(installation.bundledJdk, relocatedJdk);
            Platforms.onLinux(() -> {
                String systemJavaHome1 = sh.run("echo $SYSTEM_JAVA_HOME").stdout.trim();
                sh.getEnv().put("ES_JAVA_HOME", systemJavaHome1);
            });
            Platforms.onWindows(() -> {
                final String systemJavaHome1 = sh.run("$Env:SYSTEM_JAVA_HOME").stdout.trim();
                sh.getEnv().put("ES_JAVA_HOME", systemJavaHome1);
            });

            startElasticsearch();
<<<<<<< HEAD
            ServerUtils.runElasticsearchTests(superuser, superuserPassword, ServerUtils.getCaCert(installation));
=======
            runElasticsearchTests();
>>>>>>> cff383f2
            stopElasticsearch();

            String systemJavaHome1 = sh.getEnv().get("ES_JAVA_HOME");
            assertThat(FileUtils.slurpAllLogs(installation.logs, "elasticsearch.log", "*.log.gz"), containsString(systemJavaHome1));
        } finally {
            mv(relocatedJdk, installation.bundledJdk);
        }
    }

    public void test64JavaHomeWithSpecialCharacters() throws Exception {
        Platforms.onWindows(() -> {
            String javaPath = "C:\\Program Files (x86)\\java";
            try {
                // once windows 2012 is no longer supported and powershell 5.0 is always available we can change this command
                sh.run("cmd /c mklink /D '" + javaPath + "' $Env:SYSTEM_JAVA_HOME");

                sh.getEnv().put("ES_JAVA_HOME", "C:\\Program Files (x86)\\java");

                // verify ES can start, stop and run plugin list
                startElasticsearch();
<<<<<<< HEAD
                ServerUtils.runElasticsearchTests(superuser, superuserPassword, ServerUtils.getCaCert(installation));
=======
                runElasticsearchTests();
>>>>>>> cff383f2
                stopElasticsearch();

                String pluginListCommand = installation.bin + "/elasticsearch-plugin list";
                Result result = sh.run(pluginListCommand);
                assertThat(result.exitCode, equalTo(0));

            } finally {
                // clean up sym link
                if (Files.exists(Paths.get(javaPath))) {
                    sh.run("cmd /c rmdir '" + javaPath + "' ");
                }
            }
        });

        Platforms.onLinux(() -> {
            // Create temporary directory with a space and link to real java home
            String testJavaHome = Paths.get("/tmp", "java home").toString();
            try {
                final String systemJavaHome = sh.run("echo $SYSTEM_JAVA_HOME").stdout.trim();
                sh.run("ln -s \"" + systemJavaHome + "\" \"" + testJavaHome + "\"");
                sh.getEnv().put("ES_JAVA_HOME", testJavaHome);

                // verify ES can start, stop and run plugin list
                startElasticsearch();
<<<<<<< HEAD
                ServerUtils.runElasticsearchTests(superuser, superuserPassword, ServerUtils.getCaCert(installation));
=======
                runElasticsearchTests();
>>>>>>> cff383f2
                stopElasticsearch();

                String pluginListCommand = installation.bin + "/elasticsearch-plugin list";
                Result result = sh.run(pluginListCommand);
                assertThat(result.exitCode, equalTo(0));
            } finally {
                FileUtils.rm(Paths.get(testJavaHome));
            }
        });
    }

    public void test65ForceBundledJdkEmptyJavaHome() throws Exception {
        assumeThat(distribution().hasJdk, is(true));

        sh.getEnv().put("ES_JAVA_HOME", "");

        startElasticsearch();
<<<<<<< HEAD
        ServerUtils.runElasticsearchTests(superuser, superuserPassword, ServerUtils.getCaCert(installation));
=======
        runElasticsearchTests();
>>>>>>> cff383f2
        stopElasticsearch();
    }

    /**
     * Checks that an installation succeeds when <code>POSIXLY_CORRECT</code> is set in the environment.
     * <p>
     * This test purposefully ignores the existence of the Windows POSIX sub-system.
     */
    public void test66InstallUnderPosix() throws Exception {
        sh.getEnv().put("POSIXLY_CORRECT", "1");
        startElasticsearch();
<<<<<<< HEAD
        ServerUtils.runElasticsearchTests(superuser, superuserPassword, ServerUtils.getCaCert(installation));
=======
        runElasticsearchTests();
>>>>>>> cff383f2
        stopElasticsearch();
    }

    public void test70CustomPathConfAndJvmOptions() throws Exception {
        withCustomConfig(tempConf -> {
            setHeap("512m", tempConf);
            final List<String> jvmOptions = List.of("-Dlog4j2.disable.jmx=true");
            Files.write(tempConf.resolve("jvm.options"), jvmOptions, CREATE, APPEND);

            sh.getEnv().put("ES_JAVA_OPTS", "-XX:-UseCompressedOops");
<<<<<<< HEAD
            // Auto-configuration file paths are absolute so we need to replace them in the config now that we copied them to tempConf
            Path yml = tempConf.resolve("elasticsearch.yml");
            List<String> lines;
            try (Stream<String> allLines = Files.readAllLines(yml).stream()) {
                lines = allLines.map(l -> {
                    if (l.contains(installation.config.toString())) {
                        return l.replace(installation.config.toString(), tempConf.toString());
                    }
                    return l;
                }).collect(Collectors.toList());
            }
            Files.write(yml, lines, TRUNCATE_EXISTING);
            startElasticsearch();

            final String nodesResponse = makeRequest(
                Request.Get("https://localhost:9200/_nodes"),
                superuser,
                superuserPassword,
                ServerUtils.getCaCert(installation)
=======
            startElasticsearch();

            final String nodesResponse = ServerUtils.makeRequest(
                Request.Get("https://localhost:9200/_nodes"),
                "test_superuser",
                "test_superuser_password",
                ServerUtils.getCaCert(tempConf)
>>>>>>> cff383f2
            );
            assertThat(nodesResponse, containsString("\"heap_init_in_bytes\":536870912"));
            assertThat(nodesResponse, containsString("\"using_compressed_ordinary_object_pointers\":\"false\""));

            stopElasticsearch();
        });
    }

    public void test71CustomJvmOptionsDirectoryFile() throws Exception {
        final Path heapOptions = installation.config(Paths.get("jvm.options.d", "heap.options"));
        try {
            setHeap(null); // delete default options
            append(heapOptions, "-Xms512m\n-Xmx512m\n");

            startElasticsearch();

<<<<<<< HEAD
            final String nodesResponse = makeRequest(
                Request.Get("https://localhost:9200/_nodes"),
                superuser,
                superuserPassword,
                ServerUtils.getCaCert(installation)
            );
=======
            final String nodesResponse = makeRequest("https://localhost:9200/_nodes");
>>>>>>> cff383f2
            assertThat(nodesResponse, containsString("\"heap_init_in_bytes\":536870912"));

            stopElasticsearch();
        } finally {
            rm(heapOptions);
        }
    }

    public void test72CustomJvmOptionsDirectoryFilesAreProcessedInSortedOrder() throws Exception {
        final Path firstOptions = installation.config(Paths.get("jvm.options.d", "first.options"));
        final Path secondOptions = installation.config(Paths.get("jvm.options.d", "second.options"));
        try {
            setHeap(null); // delete default options
            /*
             * We override the heap in the first file, and disable compressed oops, and override the heap in the second file. By doing this,
             * we can test that both files are processed by the JVM options parser, and also that they are processed in lexicographic order.
             */
            append(firstOptions, "-Xms384m\n-Xmx384m\n-XX:-UseCompressedOops\n");
            append(secondOptions, "-Xms512m\n-Xmx512m\n");

            startElasticsearch();

<<<<<<< HEAD
            final String nodesResponse = makeRequest(
                Request.Get("https://localhost:9200/_nodes"),
                superuser,
                superuserPassword,
                ServerUtils.getCaCert(installation)
            );
=======
            final String nodesResponse = makeRequest("https://localhost:9200/_nodes");
>>>>>>> cff383f2
            assertThat(nodesResponse, containsString("\"heap_init_in_bytes\":536870912"));
            assertThat(nodesResponse, containsString("\"using_compressed_ordinary_object_pointers\":\"false\""));

            stopElasticsearch();
        } finally {
            rm(firstOptions);
            rm(secondOptions);
        }
    }

    public void test73CustomJvmOptionsDirectoryFilesWithoutOptionsExtensionIgnored() throws Exception {
        final Path jvmOptionsIgnored = installation.config(Paths.get("jvm.options.d", "jvm.options.ignored"));
        try {
            append(jvmOptionsIgnored, "-Xthis_is_not_a_valid_option\n");

            startElasticsearch();
<<<<<<< HEAD
            ServerUtils.runElasticsearchTests(superuser, superuserPassword, ServerUtils.getCaCert(installation));
=======
            runElasticsearchTests();
>>>>>>> cff383f2
            stopElasticsearch();
        } finally {
            rm(jvmOptionsIgnored);
        }
    }

    public void test80RelativePathConf() throws Exception {
        withCustomConfig(tempConf -> {
<<<<<<< HEAD
            // Auto-configuration file paths are absolute so we need to replace them in the config now that we copied them to tempConf
            Path yml = tempConf.resolve("elasticsearch.yml");
            List<String> lines;
            try (Stream<String> allLines = Files.readAllLines(yml).stream()) {
                lines = allLines.map(l -> {
                    if (l.contains(installation.config.toString())) {
                        return l.replace(installation.config.toString(), tempConf.toString());
                    }
                    return l;
                }).collect(Collectors.toList());
            }
            lines.add("node.name: relative");
            Files.write(yml, lines, TRUNCATE_EXISTING);
            startElasticsearch();

            final String nodesResponse = makeRequest(
                Request.Get("https://localhost:9200/_nodes"),
                superuser,
                superuserPassword,
                ServerUtils.getCaCert(installation)
            );
=======
            append(tempConf.resolve("elasticsearch.yml"), "node.name: relative");
            startElasticsearch();

            final String nodesResponse = makeRequest("https://localhost:9200/_nodes");
>>>>>>> cff383f2
            assertThat(nodesResponse, containsString("\"name\":\"relative\""));

            stopElasticsearch();
        });
    }

    public void test90SecurityCliPackaging() throws Exception {
        final Installation.Executables bin = installation.executables();

        assertThat(installation.lib.resolve("tools").resolve("security-cli"), fileExists());
        final Platforms.PlatformAction action = () -> {
            Result result = sh.run(bin.certutilTool + " --help");
            assertThat(result.stdout, containsString("Simplifies certificate creation for use with the Elastic Stack"));

            // Ensure that the exit code from the java command is passed back up through the shell script
            result = sh.runIgnoreExitCode(bin.certutilTool + " invalid-command");
            assertThat(result.exitCode, is(not(0)));
            assertThat(result.stderr, containsString("Unknown command [invalid-command]"));
        };
        Platforms.onLinux(action);
        Platforms.onWindows(action);
    }

    public void test91ElasticsearchShardCliPackaging() throws Exception {
        final Installation.Executables bin = installation.executables();

        Platforms.PlatformAction action = () -> {
            final Result result = sh.run(bin.shardTool + " -h");
            assertThat(result.stdout, containsString("A CLI tool to remove corrupted parts of unrecoverable shards"));
        };

        Platforms.onLinux(action);
        Platforms.onWindows(action);
    }

    public void test92ElasticsearchNodeCliPackaging() throws Exception {
        final Installation.Executables bin = installation.executables();

        Platforms.PlatformAction action = () -> {
            final Result result = sh.run(bin.nodeTool + " -h");
            assertThat(result.stdout, containsString("A CLI tool to do unsafe cluster and index manipulations on current node"));
        };

        Platforms.onLinux(action);
        Platforms.onWindows(action);
    }

    public void test93ElasticsearchNodeCustomDataPathAndNotEsHomeWorkDir() throws Exception {
        Path relativeDataPath = installation.data.relativize(installation.home);
        append(installation.config("elasticsearch.yml"), "path.data: " + relativeDataPath);

        sh.setWorkingDirectory(getRootTempDir());

        startElasticsearch();
        stopElasticsearch();

        String nodeTool = installation.executables().nodeTool.toString();
        if (Platforms.WINDOWS == false) {
            nodeTool = "sudo -E -u " + ARCHIVE_OWNER + " " + nodeTool;
        }

        Result result = sh.run("echo y | " + nodeTool + " unsafe-bootstrap");
        assertThat(result.stdout, containsString("Master node was successfully bootstrapped"));
    }

    public void test94ElasticsearchNodeExecuteCliNotEsHomeWorkDir() throws Exception {
        final Installation.Executables bin = installation.executables();
        // Run the cli tools from the tmp dir
        sh.setWorkingDirectory(getRootTempDir());

        Platforms.PlatformAction action = () -> {
            Result result = sh.run(bin.certutilTool + " -h");
            assertThat(result.stdout, containsString("Simplifies certificate creation for use with the Elastic Stack"));
            result = sh.run(bin.syskeygenTool + " -h");
            assertThat(result.stdout, containsString("system key tool"));
            result = sh.run(bin.setupPasswordsTool + " -h");
            assertThat(result.stdout, containsString("Sets the passwords for reserved users"));
            result = sh.run(bin.usersTool + " -h");
            assertThat(result.stdout, containsString("Manages elasticsearch file users"));
            result = sh.run(bin.serviceTokensTool + " -h");
            assertThat(result.stdout, containsString("Manages elasticsearch service account file-tokens"));
        };

        Platforms.onLinux(action);
        Platforms.onWindows(action);
    }
}<|MERGE_RESOLUTION|>--- conflicted
+++ resolved
@@ -22,10 +22,7 @@
 import java.nio.file.Path;
 import java.nio.file.Paths;
 import java.util.List;
-<<<<<<< HEAD
-=======
 import java.util.Locale;
->>>>>>> cff383f2
 import java.util.stream.Collectors;
 import java.util.stream.Stream;
 
@@ -55,18 +52,9 @@
         assumeTrue("only archives", distribution.isArchive());
     }
 
-    private static String superuser = "test_superuser";
-    private static String superuserPassword = "test_superuser";
-
     public void test10Install() throws Exception {
         installation = installArchive(sh, distribution());
         verifyArchiveInstallation(installation, distribution());
-<<<<<<< HEAD
-        Result result = sh.run(
-            installation.executables().usersTool + " useradd " + superuser + " -p " + superuserPassword + " -r " + "superuser"
-        );
-        assumeTrue(result.isSuccess());
-=======
         setFileSuperuser("test_superuser", "test_superuser_password");
         // See https://bugs.openjdk.java.net/browse/JDK-8267701. In short, when generating PKCS#12 keystores in JDK 12 and later
         // the MAC algorithm used for integrity protection is incompatible with any previous JDK version. This affects us as we generate
@@ -84,7 +72,6 @@
         lines.add("keystore.pkcs12.macAlgorithm = HmacPBESHA1");
         lines.add("keystore.pkcs12.macIterationCount = 100000");
         Files.write(jdkSecurityProperties, lines, TRUNCATE_EXISTING);
->>>>>>> cff383f2
     }
 
     public void test20PluginsListWithNoPlugins() throws Exception {
@@ -191,12 +178,6 @@
         FileUtils.rm(installation.data);
     }
 
-<<<<<<< HEAD
-        startElasticsearch();
-
-        assertThat(installation.logs.resolve("gc.log"), fileExists());
-        ServerUtils.runElasticsearchTests(superuser, superuserPassword, ServerUtils.getCaCert(installation));
-=======
     public void test44AutoConfigurationNotTriggeredOnNotWriteableConfDir() throws Exception {
         Platforms.onWindows(() -> {
             // auto-config requires that the archive owner and the process user be the same
@@ -280,7 +261,6 @@
 
         awaitElasticsearchStartup(runElasticsearchStartCommand(password, true, true));
         verifySecurityAutoConfigured(installation);
->>>>>>> cff383f2
 
         stopElasticsearch();
 
@@ -323,11 +303,7 @@
         });
 
         startElasticsearch();
-<<<<<<< HEAD
-        ServerUtils.runElasticsearchTests(superuser, superuserPassword, ServerUtils.getCaCert(installation));
-=======
         runElasticsearchTests();
->>>>>>> cff383f2
         stopElasticsearch();
 
         String systemJavaHome1 = sh.getEnv().get("ES_JAVA_HOME");
@@ -354,11 +330,7 @@
         assertThat(runResult.stderr, containsString("warning: ignoring JAVA_HOME=" + systemJavaHome + "; using bundled JDK"));
 
         startElasticsearch();
-<<<<<<< HEAD
-        ServerUtils.runElasticsearchTests(superuser, superuserPassword, ServerUtils.getCaCert(installation));
-=======
         runElasticsearchTests();
->>>>>>> cff383f2
         stopElasticsearch();
 
         // if the JDK started with the bundled JDK then we know that JAVA_HOME was ignored
@@ -382,11 +354,7 @@
             });
 
             startElasticsearch();
-<<<<<<< HEAD
-            ServerUtils.runElasticsearchTests(superuser, superuserPassword, ServerUtils.getCaCert(installation));
-=======
             runElasticsearchTests();
->>>>>>> cff383f2
             stopElasticsearch();
 
             String systemJavaHome1 = sh.getEnv().get("ES_JAVA_HOME");
@@ -407,11 +375,7 @@
 
                 // verify ES can start, stop and run plugin list
                 startElasticsearch();
-<<<<<<< HEAD
-                ServerUtils.runElasticsearchTests(superuser, superuserPassword, ServerUtils.getCaCert(installation));
-=======
                 runElasticsearchTests();
->>>>>>> cff383f2
                 stopElasticsearch();
 
                 String pluginListCommand = installation.bin + "/elasticsearch-plugin list";
@@ -436,11 +400,7 @@
 
                 // verify ES can start, stop and run plugin list
                 startElasticsearch();
-<<<<<<< HEAD
-                ServerUtils.runElasticsearchTests(superuser, superuserPassword, ServerUtils.getCaCert(installation));
-=======
                 runElasticsearchTests();
->>>>>>> cff383f2
                 stopElasticsearch();
 
                 String pluginListCommand = installation.bin + "/elasticsearch-plugin list";
@@ -458,11 +418,7 @@
         sh.getEnv().put("ES_JAVA_HOME", "");
 
         startElasticsearch();
-<<<<<<< HEAD
-        ServerUtils.runElasticsearchTests(superuser, superuserPassword, ServerUtils.getCaCert(installation));
-=======
         runElasticsearchTests();
->>>>>>> cff383f2
         stopElasticsearch();
     }
 
@@ -474,11 +430,7 @@
     public void test66InstallUnderPosix() throws Exception {
         sh.getEnv().put("POSIXLY_CORRECT", "1");
         startElasticsearch();
-<<<<<<< HEAD
-        ServerUtils.runElasticsearchTests(superuser, superuserPassword, ServerUtils.getCaCert(installation));
-=======
         runElasticsearchTests();
->>>>>>> cff383f2
         stopElasticsearch();
     }
 
@@ -489,27 +441,6 @@
             Files.write(tempConf.resolve("jvm.options"), jvmOptions, CREATE, APPEND);
 
             sh.getEnv().put("ES_JAVA_OPTS", "-XX:-UseCompressedOops");
-<<<<<<< HEAD
-            // Auto-configuration file paths are absolute so we need to replace them in the config now that we copied them to tempConf
-            Path yml = tempConf.resolve("elasticsearch.yml");
-            List<String> lines;
-            try (Stream<String> allLines = Files.readAllLines(yml).stream()) {
-                lines = allLines.map(l -> {
-                    if (l.contains(installation.config.toString())) {
-                        return l.replace(installation.config.toString(), tempConf.toString());
-                    }
-                    return l;
-                }).collect(Collectors.toList());
-            }
-            Files.write(yml, lines, TRUNCATE_EXISTING);
-            startElasticsearch();
-
-            final String nodesResponse = makeRequest(
-                Request.Get("https://localhost:9200/_nodes"),
-                superuser,
-                superuserPassword,
-                ServerUtils.getCaCert(installation)
-=======
             startElasticsearch();
 
             final String nodesResponse = ServerUtils.makeRequest(
@@ -517,7 +448,6 @@
                 "test_superuser",
                 "test_superuser_password",
                 ServerUtils.getCaCert(tempConf)
->>>>>>> cff383f2
             );
             assertThat(nodesResponse, containsString("\"heap_init_in_bytes\":536870912"));
             assertThat(nodesResponse, containsString("\"using_compressed_ordinary_object_pointers\":\"false\""));
@@ -534,16 +464,7 @@
 
             startElasticsearch();
 
-<<<<<<< HEAD
-            final String nodesResponse = makeRequest(
-                Request.Get("https://localhost:9200/_nodes"),
-                superuser,
-                superuserPassword,
-                ServerUtils.getCaCert(installation)
-            );
-=======
             final String nodesResponse = makeRequest("https://localhost:9200/_nodes");
->>>>>>> cff383f2
             assertThat(nodesResponse, containsString("\"heap_init_in_bytes\":536870912"));
 
             stopElasticsearch();
@@ -566,16 +487,7 @@
 
             startElasticsearch();
 
-<<<<<<< HEAD
-            final String nodesResponse = makeRequest(
-                Request.Get("https://localhost:9200/_nodes"),
-                superuser,
-                superuserPassword,
-                ServerUtils.getCaCert(installation)
-            );
-=======
             final String nodesResponse = makeRequest("https://localhost:9200/_nodes");
->>>>>>> cff383f2
             assertThat(nodesResponse, containsString("\"heap_init_in_bytes\":536870912"));
             assertThat(nodesResponse, containsString("\"using_compressed_ordinary_object_pointers\":\"false\""));
 
@@ -592,11 +504,7 @@
             append(jvmOptionsIgnored, "-Xthis_is_not_a_valid_option\n");
 
             startElasticsearch();
-<<<<<<< HEAD
-            ServerUtils.runElasticsearchTests(superuser, superuserPassword, ServerUtils.getCaCert(installation));
-=======
             runElasticsearchTests();
->>>>>>> cff383f2
             stopElasticsearch();
         } finally {
             rm(jvmOptionsIgnored);
@@ -605,34 +513,10 @@
 
     public void test80RelativePathConf() throws Exception {
         withCustomConfig(tempConf -> {
-<<<<<<< HEAD
-            // Auto-configuration file paths are absolute so we need to replace them in the config now that we copied them to tempConf
-            Path yml = tempConf.resolve("elasticsearch.yml");
-            List<String> lines;
-            try (Stream<String> allLines = Files.readAllLines(yml).stream()) {
-                lines = allLines.map(l -> {
-                    if (l.contains(installation.config.toString())) {
-                        return l.replace(installation.config.toString(), tempConf.toString());
-                    }
-                    return l;
-                }).collect(Collectors.toList());
-            }
-            lines.add("node.name: relative");
-            Files.write(yml, lines, TRUNCATE_EXISTING);
-            startElasticsearch();
-
-            final String nodesResponse = makeRequest(
-                Request.Get("https://localhost:9200/_nodes"),
-                superuser,
-                superuserPassword,
-                ServerUtils.getCaCert(installation)
-            );
-=======
             append(tempConf.resolve("elasticsearch.yml"), "node.name: relative");
             startElasticsearch();
 
             final String nodesResponse = makeRequest("https://localhost:9200/_nodes");
->>>>>>> cff383f2
             assertThat(nodesResponse, containsString("\"name\":\"relative\""));
 
             stopElasticsearch();
