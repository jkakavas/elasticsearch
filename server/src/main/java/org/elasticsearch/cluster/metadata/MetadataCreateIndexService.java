--- conflicted
+++ resolved
@@ -1026,27 +1026,14 @@
             final Settings.Builder additionalIndexSettings = Settings.builder();
             final var resolvedAt = Instant.ofEpochMilli(request.getNameResolvedAt());
             for (IndexSettingProvider provider : indexSettingProviders) {
-<<<<<<< HEAD
-                additionalIndexSettings.put(
-                    provider.getAdditionalIndexSettings(
-                        request.index(),
-                        request.dataStreamName(),
-                        timeSeriesTemplate,
-                        projectMetadata,
-                        resolvedAt,
-                        templateAndRequestSettings,
-                        combinedTemplateMappings
-                    )
-=======
                 var newAdditionalSettings = provider.getAdditionalIndexSettings(
                     request.index(),
                     request.dataStreamName(),
                     timeSeriesTemplate,
-                    currentState.getMetadata(),
+                    projectMetadata,
                     resolvedAt,
                     templateAndRequestSettings,
                     combinedTemplateMappings
->>>>>>> 5f3595bb
                 );
                 validateAdditionalSettings(provider, newAdditionalSettings, additionalIndexSettings);
                 additionalIndexSettings.put(newAdditionalSettings);
